# Owner(s): ["oncall: quantization"]

from collections import OrderedDict
import contextlib
import torch
import torch.nn.functional as F
import torch.nn as nn
import torch.ao.nn.quantized as nnq
import torch.ao.nn.quantized.reference as nnqr
import torch.ao.nn.quantized.dynamic as nnqd
import torch.nn.intrinsic as nni
import torch.nn.intrinsic.quantized as nniq
import torch.nn.intrinsic.quantized.dynamic as nniqd
import torch.multiprocessing as mp

# graph mode quantization based on fx
from torch.ao.quantization.quantize_fx import (
    prepare_fx,
    convert_fx,
    convert_to_reference_fx,
    _convert_to_reference_decomposed_fx,
    prepare_qat_fx,
    fuse_fx,
)


from torch.ao.quantization.fx.quantize_handler import DefaultNodeQuantizeHandler

from torch.ao.quantization.fx.match_utils import (
    _is_match,
    MatchAllNode,
)

from torch.ao.quantization import (
    QuantType,
)
from torch.ao.quantization.quant_type import _get_quant_type_to_str

from torch.ao.quantization import (
    QuantStub,
    DeQuantStub,
    QuantWrapper,
    default_qconfig,
    default_dynamic_qconfig,
    default_per_channel_qconfig,
    default_qat_qconfig,
    default_reuse_input_qconfig,
    default_symmetric_qnnpack_qconfig,
    default_symmetric_qnnpack_qat_qconfig,
    per_channel_dynamic_qconfig,
    float16_dynamic_qconfig,
    float16_static_qconfig,
    float_qparams_weight_only_qconfig,
    float_qparams_weight_only_qconfig_4bit,
    get_default_qconfig,
    get_default_qat_qconfig,
    get_default_qconfig_mapping,
    get_default_qat_qconfig_mapping,
    is_activation_post_process,
    fuse_modules,
    fuse_modules_qat,
    prepare,
    prepare_qat,
    convert,
    quantize_dynamic,
    default_placeholder_observer,
    default_weight_observer,
    PerChannelMinMaxObserver,
    FixedQParamsFakeQuantize,
    FixedQParamsObserver,
    FusedMovingAvgObsFakeQuantize,
    FakeQuantize,
    MovingAverageMinMaxObserver,
    HistogramObserver,
    ReuseInputObserver,
    QConfig,
    default_embedding_qat_qconfig,
)

from torch.ao.quantization.backend_config import (
    get_qnnpack_backend_config,
    BackendConfig,
    BackendPatternConfig,
    DTypeConfig,
    DTypeWithConstraints,
    ObservationType
)
from torch.ao.quantization.backend_config.native import (
    get_test_only_legacy_native_backend_config,
)

from torch.ao.quantization.qconfig_mapping import (
    _get_symmetric_qnnpack_qconfig_mapping,
    _GLOBAL_DICT_KEY,
    _MODULE_NAME_DICT_KEY,
    _MODULE_NAME_OBJECT_TYPE_ORDER_DICT_KEY,
    _MODULE_NAME_REGEX_DICT_KEY,
    _OBJECT_TYPE_DICT_KEY,
    QConfigMapping,
)

from torch.ao.quantization.fx.qconfig_mapping_utils import (
    _get_object_type_qconfig,
    _get_module_name_qconfig,
    _get_module_name_regex_qconfig,
    maybe_adjust_qconfig_for_module_name_object_type_order,
)

from torch.ao.quantization.fx.pattern_utils import (
    _DEFAULT_FUSION_PATTERNS,
    _DEFAULT_QUANTIZATION_PATTERNS,
    _DEFAULT_OUTPUT_FAKE_QUANTIZE_MAP,
    _DEFAULT_OUTPUT_OBSERVER_MAP,
    _register_fusion_pattern,
    _register_quant_pattern,
    get_default_output_activation_post_process_map
)

from torch.ao.quantization.fx.custom_config import (
    STANDALONE_MODULE_NAME_DICT_KEY,
    STANDALONE_MODULE_CLASS_DICT_KEY,
    FLOAT_TO_OBSERVED_DICT_KEY,
    OBSERVED_TO_QUANTIZED_DICT_KEY,
    NON_TRACEABLE_MODULE_NAME_DICT_KEY,
    NON_TRACEABLE_MODULE_CLASS_DICT_KEY,
    INPUT_QUANTIZED_INDEXES_DICT_KEY,
    OUTPUT_QUANTIZED_INDEXES_DICT_KEY,
    PRESERVED_ATTRIBUTES_DICT_KEY,
    FuseCustomConfig,
    ConvertCustomConfig,
    PrepareCustomConfig,
    StandaloneModuleConfigEntry,
)

<<<<<<< HEAD
from torch.ao.quantization.fx.qconfig_mapping_utils import (
    _maybe_adjust_qconfig_for_module_name_object_type_order,
)

=======
>>>>>>> d6c8603b
from torch.ao.quantization.fx.utils import (
    _reroute_tuple_getitem_pattern,
    NodeInfo,
)

from torch.ao.quantization.fake_quantize import (
    default_fixed_qparams_range_0to1_fake_quant,
    default_fixed_qparams_range_neg1to1_fake_quant,
)

from torch.ao.quantization.observer import (
    default_fixed_qparams_range_0to1_observer,
    default_fixed_qparams_range_neg1to1_observer,
    MinMaxObserver,
)

# test utils
from hypothesis import given, settings
from hypothesis import strategies as st
from torch.testing._internal.common_cuda import TEST_MULTIGPU, TEST_CUDA
from torch.testing._internal.common_quantization import (
    LinearReluLinearModel,
    LinearReluModel,
    QuantizationTestCase,
    skipIfNoFBGEMM,
    skipIfNoQNNPACK,
    skip_if_no_torchvision,
    train_one_epoch,
    run_ddp,
    test_only_eval_fn,
    test_only_train_fn,
    ModelForConvTransposeBNFusion,
    get_supported_device_types,
)

from torch.testing._internal.common_quantization import (
    LinearModelWithSubmodule,
    ResNetBase,
    RNNDynamicModel,
    RNNCellDynamicModel,
)

from torch.testing._internal.common_quantized import (
    supported_qengines,
    override_qengines,
    override_quantized_engine,
)

from torch.testing._internal.common_utils import TemporaryFileName, IS_ARM64

from torch.testing._internal.common_quantization import NodeSpec as ns

from torch.testing import FileCheck

import copy
import itertools
import operator
import unittest
import io
from typing import Callable, Optional, List, Tuple

class BinaryOp(torch.nn.Module):
    def __init__(self, binary_op, ibinary_op, is_inplace, is_scalar):
        """ ibinary_op means inplace binary op
        """
        super().__init__()
        self.conv1 = torch.nn.Conv2d(1, 1, 1).float()
        self.conv2 = torch.nn.Conv2d(1, 1, 1).float()
        self.is_scalar = is_scalar
        self.op = ibinary_op if ibinary_op and is_inplace else binary_op

    def forward(self, x, y):
        x = self.conv1(x)
        y = 3 if self.is_scalar else self.conv2(y)
        # x = x + y
        x = self.op(x, y)
        # x = y + x
        x = self.op(y, x)
        return x

class BinaryOpNonQuantizedInput(torch.nn.Module):
    def __init__(self, binary_op, ibinary_op, is_inplace, is_scalar):
        """ ibinary_op means inplace binary op
        """
        super().__init__()
        self.is_scalar = is_scalar
        self.op = ibinary_op if ibinary_op and is_inplace else binary_op

    def forward(self, x, y):
        y = 3 if self.is_scalar else y
        x = self.op(x, y)
        return x

class BinaryOpRelu(torch.nn.Module):
    def __init__(self, binary_op, ibinary_op, is_inplace, relu_callable,
                 is_scalar):
        """ ibinary_op means inplace binary op
        """
        super().__init__()
        self.conv1 = torch.nn.Conv2d(1, 1, 1).float()
        self.conv2 = torch.nn.Conv2d(1, 1, 1).float()
        self.op = ibinary_op if ibinary_op and is_inplace else binary_op
        self.relu_callable = relu_callable
        self.is_scalar = is_scalar
        if relu_callable is torch.nn.ReLU:
            self.relu = torch.nn.ReLU()
        else:
            self.relu = relu_callable

    def forward(self, x, y):
        x = self.conv1(x)
        y = 3 if self.is_scalar else self.conv2(y)
        x = self.op(x, y)
        x = self.relu(x)
        x = self.op(y, x)
        x = self.relu(x)
        return x

@torch.fx.wrap
def _user_func_with_complex_return_type(x):
    return list(torch.split(x, 1, 1))

class TestFuseFx(QuantizationTestCase):
    def test_fuse_conv_bn_relu(self):
        class M(torch.nn.Module):
            def __init__(self):
                super().__init__()
                self.conv1d = nn.Conv1d(1, 1, 1)
                self.conv2d = nn.Conv2d(1, 1, 1)
                self.conv3d = nn.Conv3d(1, 1, 1)
                self.bn1d = nn.BatchNorm1d(1)
                self.bn2d = nn.BatchNorm2d(1)
                self.bn3d = nn.BatchNorm3d(1)
                self.conv1d2 = nn.Conv1d(1, 1, 1)
                self.conv2d2 = nn.Conv2d(1, 1, 1)
                self.conv3d2 = nn.Conv3d(1, 1, 1)
                self.bn1d2 = nn.BatchNorm1d(1)
                self.bn2d2 = nn.BatchNorm2d(1)
                self.bn3d2 = nn.BatchNorm3d(1)
                self.relu = nn.ReLU()

            def forward(self, x):
                x = self.conv1d(x)
                x = self.bn1d(x)
                x = self.conv2d(x)
                x = self.bn2d(x)
                x = self.conv3d(x)
                x = self.bn3d(x)
                x = self.conv1d2(x)
                x = self.bn1d2(x)
                x = self.relu(x)
                x = self.conv2d2(x)
                x = self.bn2d2(x)
                x = self.relu(x)
                x = self.conv3d2(x)
                x = self.bn3d2(x)
                x = self.relu(x)
                return x

        # test train mode
        m = M().train()
        # currently we don't check if the module are configured with qconfig before fusion
        # TODO: if we decide to do that in the future, this test needs to
        # be updated
        # train mode fuse_fx is called in prepare_qat_fx
        m = prepare_qat_fx(m, {}, example_inputs=(torch.randn(1, 1, 1, 1),))
        expected_nodes = [
            ns.call_module(nni.ConvBn1d),
            ns.call_module(nni.ConvBn2d),
            ns.call_module(nni.ConvBn3d),
            ns.call_module(nni.ConvBnReLU1d),
            ns.call_module(nni.ConvBnReLU2d),
            ns.call_module(nni.ConvBnReLU3d),
        ]
        expected_occurrence = {
            ns.call_module(nn.ReLU): 0
        }
        self.checkGraphModuleNodes(
            m,
            expected_node_list=expected_nodes,
            expected_node_occurrence=expected_occurrence)

        # test eval mode
        m = M().eval()
        # fuse_fx is a top level api and only supports eval mode
        m = fuse_fx(m)
        expected_nodes = [
            ns.call_module(nn.Conv1d),
            ns.call_module(nn.Conv2d),
            ns.call_module(nn.Conv3d),
            ns.call_module(nni.ConvReLU1d),
            ns.call_module(nni.ConvReLU2d),
            ns.call_module(nni.ConvReLU3d),
        ]
        # ConvBnRelu1d is not fused
        expected_occurrence = {
            ns.call_module(nn.ReLU): 0
        }
        self.checkGraphModuleNodes(
            m,
            expected_node_list=expected_nodes,
            expected_node_occurrence=expected_occurrence)

    def test_fuse_linear_bn_eval(self):
        class M(torch.nn.Module):
            def __init__(self):
                super().__init__()
                self.linear = nn.Linear(1, 1)
                self.bn1d = nn.BatchNorm1d(1)

            def forward(self, x):
                x = self.linear(x)
                x = self.bn1d(x)
                return x

        # test eval mode
        m = M().eval()
        # fuse_fx is a top level api and only supports eval mode
        m = fuse_fx(m)
        expected_nodes = [
            ns.call_module(nn.Linear),
        ]
        expected_occurrence = {
            ns.call_module(nn.BatchNorm1d): 0,
        }
        self.checkGraphModuleNodes(
            m,
            expected_node_list=expected_nodes,
            expected_node_occurrence=expected_occurrence)

    def test_fuse_convtranspose_bn_eval(self):

        m = ModelForConvTransposeBNFusion().eval()
        m = fuse_fx(m)

        expected_nodes = [
            ns.call_module(nn.ConvTranspose1d),
            ns.call_module(nn.ConvTranspose2d),
            ns.call_module(nn.ConvTranspose3d),
        ]
        expected_occurrence = {
            ns.call_module(nn.BatchNorm1d): 0,
            ns.call_module(nn.BatchNorm2d): 0,
            ns.call_module(nn.BatchNorm3d): 0,
        }
        self.checkGraphModuleNodes(
            m,
            expected_node_list=expected_nodes,
            expected_node_occurrence=expected_occurrence)


    def test_fuse_module_relu(self):
        class M(torch.nn.Module):
            def __init__(self):
                super().__init__()
                self.conv1d = nn.Conv1d(1, 1, 1)
                self.conv2d = nn.Conv2d(1, 1, 1)
                self.conv3d = nn.Conv3d(1, 1, 1)
                self.bn1d = nn.BatchNorm1d(1)
                self.bn2d = nn.BatchNorm2d(1)
                self.bn3d = nn.BatchNorm3d(1)
                self.relu = nn.ReLU()

            def forward(self, x):
                x = self.conv1d(x)
                x = self.relu(x)
                x = self.conv2d(x)
                x = self.relu(x)
                x = self.conv3d(x)
                x = self.relu(x)
                x = self.bn1d(x)
                x = self.relu(x)
                x = self.bn2d(x)
                x = self.relu(x)
                x = self.bn3d(x)
                x = self.relu(x)
                return x

        m = M().eval()
        m = fuse_fx(m)
        expected_nodes = [
            ns.call_module(nni.ConvReLU1d),
            ns.call_module(nni.ConvReLU2d),
            ns.call_module(nni.ConvReLU3d),
            ns.call_module(nni.BNReLU2d),
            ns.call_module(nni.BNReLU3d),
        ]
        self.checkGraphModuleNodes(m, expected_node_list=expected_nodes)

    @skipIfNoFBGEMM
    def test_qconfig_fused_module(self):
        """ TODO: add test for all fused modules
        """
        qconfig_dict = {
            "": None,
            "object_type": [(nn.Linear, default_qconfig),
                            (nn.ReLU, default_qconfig),
                            (F.relu, default_qconfig)]
        }

        linearRelu_node_list = [
            ns.call_function(torch.quantize_per_tensor),
            ns.call_module(nniq.LinearReLU),
            ns.call_method('dequantize')
        ]

        linearReluLinear_node_list = [
            ns.call_function(torch.quantize_per_tensor),
            ns.call_module(nniq.LinearReLU),
            ns.call_module(nnq.Linear),
            ns.call_method('dequantize')
        ]

        tests = [(LinearReluModel, linearRelu_node_list),
                 (LinearReluLinearModel, linearReluLinear_node_list)]

        for M, node_list in tests:
            m = M().eval()
            example_inputs = (torch.rand(5, 5),)
            prepared = prepare_fx(m, qconfig_dict, example_inputs=example_inputs)

            prepared(*example_inputs)
            quantized = convert_fx(prepared)

            self.checkGraphModuleNodes(quantized, expected_node_list=node_list)

    def test_problematic_fuse_example(self):
        class LinearRelu(nn.Sequential):
            def __init__(self):
                super().__init__(
                    nn.Linear(5, 5),
                    nn.ReLU(),
                )

        class M(torch.nn.Module):
            def __init__(self):
                super().__init__()
                self.lin_relu = LinearRelu()
                self.linear = nn.Linear(5, 5)

            def forward(self, x):
                x = self.lin_relu(x)
                x = self.linear(x)
                return x

        model = M().eval()
        # these qconfigs somehow fail equality where default_qconfig does not
        qconfig_dict = {
            "": None,
            "object_type": [
                (torch.nn.Linear, get_default_qconfig('fbgemm')),
                (torch.nn.ReLU, get_default_qconfig('fbgemm')),
            ],
        }
        m = prepare_fx(model, qconfig_dict, example_inputs=(torch.randn(1, 5),))

        self.checkGraphModuleNodes(m, expected_node=ns.call_module(torch.nn.intrinsic.modules.fused.LinearReLU))

    @unittest.skip("Temporarily skipping the test case, will enable after the simple"
                   "pattern format is supported")
    def test_fuse_addtional_fuser_method(self):
        class MyConvReLU(torch.nn.Module):
            pass

        def my_conv_relu_fuser(conv, relu):
            return MyConvReLU()

        class M(torch.nn.Module):
            def __init__(self):
                super().__init__()
                self.conv = torch.nn.Conv2d(3, 3, 3)
                self.relu = torch.nn.ReLU()

            def forward(self, x):
                return self.relu(self.conv(x))

        m = M().eval()
        m = fuse_fx(m, fuse_custom_config={
            "additional_fuser_method_mapping": {
                (torch.nn.Conv2d, torch.nn.ReLU): my_conv_relu_fuser
            }
        })
        self.checkGraphModuleNodes(m, expected_node=ns.call_module(MyConvReLU))

    def test_fuse_custom_pattern(self):
        class M(torch.nn.Module):
            def __init__(self, use_torch_add=True):
                super().__init__()
                self.conv = torch.nn.Conv2d(3, 3, 3)
                self.bn = torch.nn.BatchNorm2d(3)
                self.relu = torch.nn.ReLU()
                self.maxpool = torch.nn.MaxPool2d(3)
                if use_torch_add:
                    self.add = torch.add
                else:
                    self.add = operator.add

            def forward(self, x):
                y = x
                y = self.maxpool(x)
                x = self.conv(x)
                x = self.bn(x)
                x = self.add(y, x)
                x = self.relu(x)
                return x

        for use_torch_add in [True, False]:
            m = M(use_torch_add).eval()

            def fuse_conv_bn_relu(is_qat, relu, add_pattern):
                _, _, bn_pattern = add_pattern
                bn, conv = bn_pattern
                return conv

            conv_bn_res_relu_config1 = BackendPatternConfig((nn.ReLU, (torch.add, MatchAllNode, (nn.BatchNorm2d, nn.Conv2d)))) \
                .set_fuser_method(fuse_conv_bn_relu)
            conv_bn_res_relu_config2 = BackendPatternConfig((nn.ReLU, (operator.add, MatchAllNode, (nn.BatchNorm2d, nn.Conv2d)))) \
                .set_fuser_method(fuse_conv_bn_relu)
            backend_config = BackendConfig() \
                .set_backend_pattern_config(conv_bn_res_relu_config1) \
                .set_backend_pattern_config(conv_bn_res_relu_config2)
            m = fuse_fx(m, backend_config=backend_config)
            self.assertEqual(type(m.conv), torch.nn.Conv2d)
            # check bn and relu are gone since we replaced the whole pattern to conv
            self.assertFalse(hasattr(m, "bn"))
            self.assertFalse(hasattr(m, "relu"))

    def test_fusion_pattern_with_multiple_inputs(self):
        """ This test tests two keys in backend_config: root_node_getter and
        extra_inputs_getter,
        root_node_getter is used to identify a "root" module in the node pattern,
        the node that we'll keep after fusion.
        extra_inputs_getter will return a list of node that needs to be added to the
        fused node as extra inputs.
        """
        class M(torch.nn.Module):
            def __init__(self):
                super().__init__()
                self.conv = torch.nn.Conv2d(3, 3, 3)
                self.bn = torch.nn.BatchNorm2d(3)
                self.relu = torch.nn.ReLU()
                self.maxpool = torch.nn.MaxPool2d(3)

            def forward(self, x):
                y = x
                y = self.maxpool(x)
                x = self.conv(x)
                x = self.bn(x)
                x = torch.add(x, y)
                x = self.relu(x)
                return x

        m = M().eval()

        def fuse_conv_bn_relu(is_qat, relu, add_pattern):
            _, bn_pattern, _ = add_pattern
            bn, conv = bn_pattern
            return conv

        def conv_bn_res_relu_root_node_getter(pattern):
            relu, add_pattern = pattern
            _, bn_pattern, _ = add_pattern
            bn, conv = bn_pattern
            return conv

        def conv_bn_res_relu_extra_inputs_getter(pattern):
            """ get inputs pattern for extra inputs, inputs for root node
            are assumed to be copied over from root node to the fused node
            """
            relu, add_pattern = pattern
            _, bn_pattern, extra_input = add_pattern
            bn, conv = bn_pattern
            return [extra_input]

        conv_bn_res_relu_config = BackendPatternConfig((nn.ReLU, (torch.add, (nn.BatchNorm2d, nn.Conv2d), MatchAllNode))) \
            .set_fuser_method(fuse_conv_bn_relu) \
            ._set_root_node_getter(conv_bn_res_relu_root_node_getter) \
            ._set_extra_inputs_getter(conv_bn_res_relu_extra_inputs_getter)
        backend_config = BackendConfig().set_backend_pattern_config(conv_bn_res_relu_config)
        m = fuse_fx(m, backend_config=backend_config)
        self.assertEqual(type(m.conv), torch.nn.Conv2d)
        # check bn and relu are gone since we replaced the whole pattern to conv
        self.assertFalse(hasattr(m, "bn"))
        self.assertFalse(hasattr(m, "relu"))

        # check conv module has two inputs
        named_modules = dict(m.named_modules())
        for node in m.graph.nodes:
            if node.op == "call_module" and type(named_modules[node.target]) == torch.nn.Conv2d:
                self.assertTrue(len(node.args) == 2), "Expecting the fused op to have two arguments"

    def test_fusion_pattern_with_matchallnode(self):
        """This test tests that the node matched by MatchAllNode will be regared as an input
        instead of a module to be fused. For instance, we have two patterns:
            (nn.ReLU, (torch.add, MatchAllNode, nn.Conv2d))
            (nn.ReLU, nn.Conv2d)
        And we wanna fuse the following model
            Conv2d -> ReLU +
            Conv2d ------ Add -> ReLU
        ReLU in the first row is matched as MatchAllNode in the residual pattern. But it won't be
        fused as part of that pattnern. It needs to be properly fused with the upstream Conv2d.
        """

        class M(torch.nn.Module):
            def __init__(self):
                super().__init__()
                self.conv1 = torch.nn.Conv2d(3, 3, 3)
                self.relu1 = torch.nn.ReLU()
                self.conv2 = torch.nn.Conv2d(3, 3, 3)
                self.relu2 = torch.nn.ReLU()

            def forward(self, x):
                y = self.conv1(x)
                y = self.relu1(y)

                x = self.conv2(x)
                x = torch.add(x, y)
                x = self.relu2(x)
                return x

        m = M().eval()

        def fuse_conv_relu(is_qat, relu, conv):
            return conv

        def fuse_conv_res_relu(is_qat, relu, add_pattern):
            _, conv, _ = add_pattern
            return conv

        def conv_res_relu_root_node_getter(pattern):
            relu, (_, conv, _) = pattern
            return conv

        def conv_res_relu_extra_inputs_getter(pattern):
            relu, (_, _, extra_input) = pattern
            return [extra_input]

        conv_relu_config = BackendPatternConfig((nn.ReLU, nn.Conv2d)) \
            .set_fuser_method(fuse_conv_relu)
        conv_res_relu_config = BackendPatternConfig((nn.ReLU, (torch.add, nn.Conv2d, MatchAllNode))) \
            .set_fuser_method(fuse_conv_res_relu) \
            ._set_root_node_getter(conv_res_relu_root_node_getter) \
            ._set_extra_inputs_getter(conv_res_relu_extra_inputs_getter)
        backend_config = BackendConfig() \
            .set_backend_pattern_config(conv_relu_config) \
            .set_backend_pattern_config(conv_res_relu_config)
        m = fuse_fx(m, backend_config=backend_config)
        self.assertEqual(type(m.conv1), torch.nn.Conv2d)
        self.assertEqual(type(m.conv2), torch.nn.Conv2d)
        # check relu are gone since we replaced the both patterns to conv
        self.assertFalse(hasattr(m, "relu1"))
        self.assertFalse(hasattr(m, "relu2"))


@skipIfNoFBGEMM
class TestQuantizeFx(QuantizationTestCase):
    def test_pattern_match(self):
        """ test MatchAllNode with
            conv - bn - add - relu pattern
        """
        class M(torch.nn.Module):
            def __init__(self):
                super().__init__()
                self.conv = nn.Conv2d(1, 1, 1)
                self.bn = nn.BatchNorm2d(1)
                self.relu = nn.ReLU()

            def forward(self, x, y):
                x = self.conv(x)
                x = self.bn(x)
                x = x + y
                x = self.relu(x)
                return x

        pattern = (nn.ReLU, (operator.add, (nn.BatchNorm2d, nn.Conv2d), MatchAllNode))
        m = torch.fx.symbolic_trace(M())
        modules = dict(m.named_modules())
        for n in m.graph.nodes:
            if n.op == 'call_module' and type(modules[n.target]) == nn.ReLU:
                self.assertTrue(_is_match(modules, n, pattern))

    def test_fused_module_qat_swap(self):
        class Tmp(torch.nn.Module):
            def __init__(self):
                super().__init__()
                self.tmp = torch.nn.Linear(5, 5)
                self.relu = torch.nn.ReLU()

            def forward(self, x):
                x = self.tmp(x)
                return self.relu(x)


        class M(torch.nn.Module):
            def __init__(self):
                super().__init__()
                self.mods1 = torch.nn.Sequential(Tmp(), torch.nn.Linear(5, 5))
                self.mods2 = torch.nn.Linear(5, 5)

            def forward(self, x):
                a = self.mods1(x)
                x = torch.add(x, 5)
                x = self.mods2(x)
                x = torch.add(x, 5)
                return a, x


        model = M().train()
        qconfig_dict = {
            "": None,
            "object_type": [
                (torch.nn.Linear, default_qat_qconfig),
                (torch.nn.ReLU, default_qat_qconfig),
            ],
        }
        prepared = prepare_qat_fx(model, qconfig_dict, example_inputs=(torch.randn(1, 5),))
        self.assertTrue(isinstance(getattr(prepared.mods1, "0").tmp, torch.ao.nn.intrinsic.qat.LinearReLU))

    def _get_conv_linear_test_cases(self, is_reference):
        """ Returns a list of test cases, with format:
        is_dynamic, ModuleClass, module_constructor_inputs,
        inputs, quantized_node, weight_prepack_op
        """
        class FunctionalConv1d(torch.nn.Module):
            def __init__(self, weight):
                super().__init__()
                self.weight = torch.nn.Parameter(weight)
                self.stride = 1
                self.padding = 0
                self.dilation = 1
                self.groups = 1

            def forward(self, x):
                return F.conv1d(x, self.weight, None, self.stride, self.padding, self.dilation, self.groups)


        class Conv1d(torch.nn.Module):
            def __init__(self, *args):
                super().__init__()
                self.conv = torch.nn.Conv1d(*args)

            def forward(self, x):
                return self.conv(x)

        conv1d_input = torch.rand(1, 3, 224)
        conv1d_weight = torch.rand(3, 3, 3)
        conv1d_module_args = (3, 3, 3)

        class FunctionalConv2d(torch.nn.Module):
            def __init__(self, weight):
                super().__init__()
                self.weight = torch.nn.Parameter(weight)
                self.stride = (1, 1)
                self.padding = (0, 0)
                self.dilation = (1, 1)
                self.groups = 1

            def forward(self, x):
                return F.conv2d(x, self.weight, None, self.stride, self.padding, self.dilation, self.groups)

        class Conv2d(torch.nn.Module):
            def __init__(self, *args):
                super().__init__()
                self.conv = torch.nn.Conv2d(*args)

            def forward(self, x):
                return self.conv(x)

        conv2d_input = torch.rand(1, 3, 224, 224)
        conv2d_weight = torch.rand(3, 3, 3, 3)
        conv2d_module_args = (3, 3, 3)

        class FunctionalConv3d(torch.nn.Module):
            def __init__(self, weight):
                super().__init__()
                self.weight = torch.nn.Parameter(weight)
                self.stride = (1, 1, 1)
                self.padding = (0, 0, 0)
                self.dilation = (1, 1, 1)
                self.groups = 1

            def forward(self, x):
                return F.conv3d(
                    x,
                    self.weight,
                    None,
                    self.stride,
                    self.padding,
                    self.dilation,
                    self.groups,
                )

        class Conv3d(torch.nn.Module):
            def __init__(self, *args):
                super().__init__()
                self.conv = torch.nn.Conv3d(*args)

            def forward(self, x):
                return self.conv(x)

        conv3d_input = torch.rand(1, 3, 32, 224, 224)
        conv3d_weight = torch.rand(3, 3, 3, 3, 3)
        conv3d_module_args = (3, 3, 3)

        class Linear(torch.nn.Module):
            def __init__(self, weight):
                super().__init__()
                self.weight = torch.nn.Parameter(weight)

            def forward(self, x):
                return F.linear(x, self.weight)

        linear_input = torch.rand(8, 5)
        linear_weight = torch.rand(10, 5)

        class LinearModule(torch.nn.Module):
            def __init__(self):
                super().__init__()
                self.linear = torch.nn.Linear(5, 10)

            def forward(self, x):
                return self.linear(x)

        linear_module_input = torch.rand(8, 5)

        # is_dynamic, ModuleClass, module_constructor_inputs,
        # inputs, quantized_node, weight_prepack_node
        tests = [
            (
                False,
                FunctionalConv1d,
                (conv1d_weight,),
                (conv1d_input,),
                ns.call_function(torch.nn.functional.conv1d if is_reference else torch.ops.quantized.conv1d) ,
                ns.call_function(torch.ops.quantized.conv1d_prepack),
            ),
            (
                False,
                FunctionalConv2d,
                (conv2d_weight,),
                (conv2d_input,),
                ns.call_function(torch.nn.functional.conv2d if is_reference else torch.ops.quantized.conv2d),
                ns.call_function(torch.ops.quantized.conv2d_prepack),
            ),
            (
                False,
                FunctionalConv3d,
                (conv3d_weight,),
                (conv3d_input,),
                ns.call_function(torch.nn.functional.conv3d if is_reference else torch.ops.quantized.conv3d),
                ns.call_function(torch.ops.quantized.conv3d_prepack),
            ),
            (
                False,
                Conv1d,
                conv1d_module_args,
                (conv1d_input,),
                ns.call_module(nnqr.Conv1d if is_reference else nnq.Conv1d),
                None
            ),
            (
                False,
                Conv2d,
                conv2d_module_args,
                (conv2d_input,),
                ns.call_module(nnqr.Conv2d if is_reference else nnq.Conv2d),
                None
            ),
            (
                False,
                Conv3d,
                conv3d_module_args,
                (conv3d_input,),
                ns.call_module(nnqr.Conv3d if is_reference else nnq.Conv3d),
                None
            ),
            (
                True,
                Linear,
                (linear_weight,),
                (linear_input,),
                None if is_reference else ns.call_function(torch.ops.quantized.linear_dynamic),
                ns.call_function(torch.ops.quantized.linear_prepack),
            ),
            (
                False,
                Linear,
                (linear_weight,),
                (linear_input,),
                ns.call_function(torch.nn.functional.linear if is_reference else torch.ops.quantized.linear),
                ns.call_function(torch.ops.quantized.linear_prepack),
            ),
            (
                True,
                LinearModule,
                (),
                (linear_module_input,),
                ns.call_module(nnqr.Linear) if is_reference else ns.call_module(nnqd.Linear),
                None,
            ),
            (
                False,
                LinearModule,
                (),
                (linear_module_input,),
                ns.call_module(nnqr.Linear if is_reference else nnq.Linear),
                None,
            ),
        ]
        return tests

    @skipIfNoFBGEMM
    def test_conv_linear_not_reference(self):
        """ Test quantizing conv and linear
        """
        tests = self._get_conv_linear_test_cases(is_reference=False)
        for (is_dynamic, ModuleClass, module_constructor_inputs,
             inputs, quantized_node, weight_prepack_node) in tests:
            quant_type = QuantType.DYNAMIC if is_dynamic else QuantType.STATIC
            node_occurrence = {}
            if weight_prepack_node:
                node_occurrence[weight_prepack_node] = 0
            self.checkGraphModeFxOp(
                ModuleClass(*module_constructor_inputs),
                inputs, quant_type,
                expected_node=quantized_node,
                expected_node_occurrence=node_occurrence,
                is_reference=False)

    @skipIfNoFBGEMM
    def test_conv_linear_reference(self):
        """ Test quantizing functional conv and linear with reference option
        """
        tests = self._get_conv_linear_test_cases(is_reference=True)

        def _get_keys(prefix, is_dynamic):
            all_keys = [prefix + "." + k for k in ["weight_qscheme", "weight_dtype"]]
            if not is_dynamic:
                all_keys.extend([prefix + "." + k for k in ["weight_scale", "weight_zero_point"]])
            return all_keys

        for (is_dynamic, ModuleClass, module_constructor_inputs,
             inputs, quantized_node, weight_prepack_node) in tests:
            quant_type = QuantType.DYNAMIC if is_dynamic else QuantType.STATIC
            node_occurrence = {}
            if weight_prepack_node:
                node_occurrence[weight_prepack_node] = 0
            result_dict = self.checkGraphModeFxOp(
                ModuleClass(*module_constructor_inputs),
                inputs, quant_type,
                expected_node=quantized_node,
                expected_node_occurrence=node_occurrence,
                is_reference=True)
            qr = result_dict["quantized_reference"]

            def checkWeightQParams(model):
                for module_name in ("linear", "conv"):
                    if hasattr(model, module_name):
                        self.assertTrue(hasattr(qr.get_submodule(module_name), "weight_qscheme"))
                        self.assertTrue(hasattr(qr.get_submodule(module_name), "weight_scale"))
                        self.assertTrue(hasattr(qr.get_submodule(module_name), "weight_zero_point"))
                        self.assertTrue("Reference" in qr.get_submodule(module_name)._get_name())

            def checkSerDeser(model, is_dynamic):
                for module_name in ("linear", "conv"):
                    if hasattr(model, module_name):
                        # make sure seralization works
                        state_dict = copy.deepcopy(model.state_dict())
                        all_keys = _get_keys(module_name, is_dynamic)
                        for key in all_keys:
                            self.assertTrue(key in state_dict)
                        # check load_state_dict restores states
                        module = getattr(model, module_name)
                        prev_scale = module.weight_scale
                        module.weight_scale = None
                        model.load_state_dict(state_dict)
                        module = getattr(model, module_name)
                        self.assertTrue(torch.equal(prev_scale, module.weight_scale))


            checkWeightQParams(qr)
            qr = copy.deepcopy(qr)
            # make sure the qparams are preserved after copy
            checkWeightQParams(qr)

            checkSerDeser(qr, is_dynamic)

    @skipIfNoFBGEMM
    def test_dynamic_quant_weight_observer(self):
        ''' Test that weight observer is run in convert step
        '''

        class M(torch.nn.Module):
            def __init__(self, weight):
                super().__init__()
                self.weight = torch.nn.Parameter(weight)

            def forward(self, x):
                return F.linear(x, self.weight)

        m = M(torch.rand(1, 1)).eval()
        qconfig = default_dynamic_qconfig
        qconfig_dict = {'': qconfig}
        example_inputs = (torch.rand(1, 1),)
        prepared = prepare_fx(m, qconfig_dict, example_inputs=example_inputs)
        quantized = convert_to_reference_fx(prepared)
        qparams = (quantized._scale_0, quantized._zero_point_0)
        weight_obs = qconfig.weight()
        weight_obs(quantized.weight)
        # Get the actual value to avoid tensor size mismatch error, torch.Size([]) vs torch.Size([1])
        ref_qparams = (weight_obs.calculate_qparams()[0].item(), weight_obs.calculate_qparams()[1].item())
        self.assertEqual(qparams, ref_qparams)

    def test_conv_bn_relu(self):
        """ Tests fusion and quantization for "Conv - Bn" and "Conv - Bn - ReLU"
        """
        convs = {
            1: nn.Conv1d,
            2: nn.Conv2d,
            3: nn.Conv3d,
        }
        bns = {
            1: nn.BatchNorm1d,
            2: nn.BatchNorm2d,
            3: nn.BatchNorm3d,
        }
        quantized_convs = {
            1: nnq.Conv1d,
            2: nnq.Conv2d,
            3: nnq.Conv3d,
        }
        quantized_conv_relus = {
            1: nniq.ConvReLU1d,
            2: nniq.ConvReLU2d,
            3: nniq.ConvReLU3d,
        }

        class M(torch.nn.Module):
            def __init__(self, dim, has_relu):
                super().__init__()
                self.conv = convs[dim](3, 3, 3)
                self.bn = bns[dim](3)
                self.relu = nn.ReLU() if has_relu else nn.Identity()
                self.has_relu = has_relu
                self.quant = QuantStub()
                self.dequant = DeQuantStub()

            def forward(self, x):
                x = self.quant(x)
                x = self.conv(x)
                x = self.bn(x)
                if self.has_relu:
                    x = self.relu(x)
                x = self.dequant(x)
                return x

        options = itertools.product([1, 2, 3], [True, False], self.static_quant_types)
        for dim, has_relu, quant_type in options:
            expected_node = ns.call_module(
                quantized_conv_relus[dim] if has_relu
                else quantized_convs[dim])
            m = M(dim, has_relu)
            m_eager = copy.deepcopy(m)
            result_dict = self.checkGraphModeFxOp(
                m,
                self.img_data_dict[dim],
                quant_type,
                expected_node=expected_node,
            )
            result = result_dict["quantized_output"]

            # check numerics
            qengine = torch.backends.quantized.engine
            if quant_type == QuantType.STATIC:
                m_eager.eval()
                qconfig = get_default_qconfig(qengine)
                prepare_fn = prepare
                is_qat = False
            else:
                m_eager.train()
                qconfig = get_default_qat_qconfig(qengine)
                prepare_fn = prepare_qat
                is_qat = True

            fuse_list = ["conv", "bn"]
            if has_relu:
                fuse_list.append("relu")
            if is_qat:
                fuse_modules_qat(m_eager, fuse_list, inplace=True)
            else:
                fuse_modules(m_eager, fuse_list, inplace=True)
            m_eager.qconfig = qconfig
            m_eager = prepare_fn(m_eager)
            prepared_fx = result_dict["prepared"]

            m_eager(*self.img_data_dict[dim][0])
            m_eager = convert(m_eager)
            result_eager = m_eager(*self.img_data_dict[dim][0])
            self.assertEqual(result, result_eager)

    def test_linear_bn(self):
        class M(torch.nn.Module):
            def __init__(self):
                super().__init__()
                self.linear = nn.Linear(4, 4)
                self.bn = nn.BatchNorm1d(4)
                self.quant = QuantStub()
                self.dequant = DeQuantStub()

            def forward(self, x):
                x = self.quant(x)
                x = self.linear(x)
                x = self.bn(x)
                x = self.dequant(x)
                return x

        data = (torch.randn(4, 4),)
        for quant_type in self.static_quant_types:
            expected_node = ns.call_module(nnq.Linear)
            m = M()
            m_eager = copy.deepcopy(m)
            result_dict = self.checkGraphModeFxOp(m, data, quant_type, expected_node=expected_node)
            result = result_dict["quantized_output"]

            # check numerics vs eager mode
            fuse_list = ["linear", "bn"]
            qengine = torch.backends.quantized.engine
            if quant_type == QuantType.STATIC:
                m_eager.eval()
                qconfig = get_default_qconfig(qengine)
                prepare_fn = prepare
                fuse_modules(m_eager, fuse_list, inplace=True)
            else:
                m_eager.train()
                qconfig = get_default_qat_qconfig(qengine)
                prepare_fn = prepare_qat
                fuse_modules_qat(m_eager, fuse_list, inplace=True)
            m_eager.qconfig = qconfig
            m_eager = prepare_fn(m_eager)
            m_eager(*data)
            m_eager = convert(m_eager)
            result_eager = m_eager(*data)
            self.assertEqual(result, result_eager)

    @skipIfNoFBGEMM
    def test_dynamic_quant_fp16(self):
        with override_quantized_engine('fbgemm'):
            class Linear(torch.nn.Module):
                def __init__(self, weight):
                    super().__init__()
                    self.weight = torch.nn.Parameter(weight)

                def forward(self, x):
                    return F.linear(x, self.weight)

            linear_input = torch.rand(8, 5)
            linear_weight = torch.rand(10, 5)

            class LinearModule(torch.nn.Module):
                def __init__(self):
                    super().__init__()
                    self.linear = torch.nn.Linear(5, 10)

                def forward(self, x):
                    return self.linear(x)

            linear_module_input = torch.rand(8, 5)

            tests = [
                (Linear, (linear_weight,), (linear_input,),
                 ns.call_function(torch.ops.quantized.linear_dynamic_fp16),
                 ns.call_function(torch.ops.quantized.linear_prepack_fp16)),
                (LinearModule, (), (linear_module_input,),
                 ns.call_module(nnqd.Linear),
                 None),
            ]
            for (ModuleClass, module_constructor_inputs,
                 inputs, quantized_node, weight_prepack_node) in tests:
                for is_reference in [True, False]:
                    node_occurrence = {}
                    if weight_prepack_node:
                        node_occurrence[weight_prepack_node] = 0
                    m = ModuleClass(*module_constructor_inputs).eval()
                    qconfig_dict = {"": float16_dynamic_qconfig}
                    m = prepare_fx(m, qconfig_dict, example_inputs=inputs)
                    convert_fn = convert_to_reference_fx if is_reference else convert_fx
                    m = convert_fn(m)
                    self.checkGraphModuleNodes(m, expected_node_occurrence=node_occurrence)



    @unittest.skipIf(not TEST_MULTIGPU, "multi-GPU not supported")
    @unittest.skipIf(not TEST_CUDA, "CUDA unavailable")
    @override_qengines
    def test_qat_prepare_device_affinity(self):
        """
        Tests that FX QAT prepare pass respects device affinity
        """
        class Model(nn.Module):

            def __init__(self):
                super(Model, self).__init__()
                self.conv = nn.Conv2d(1, 1, 1)
                self.bn = nn.BatchNorm2d(1)
                self.relu = nn.ReLU()

            def forward(self, x):
                x = self.conv(x)
                x = self.bn(x)
                x = self.relu(x)
                return x

        model = Model()
        qengine = torch.backends.quantized.engine
        qconfig_dict = {'': torch.ao.quantization.get_default_qat_qconfig(qengine)}
        device = torch.device('cuda:0')
        model.to(device)

        example_inputs = (torch.randn(4, 1, 4, 4, device=device),)
        # QAT prepare
        model = prepare_qat_fx(model, qconfig_dict, example_inputs=example_inputs)

        # ensure that running an input on CUDA works without any needed changes
        model(*example_inputs)

        # ensure all buffers and parameters are on the device we expect
        model_devices = {p.device for p in model.parameters()} | \
            {p.device for p in model.buffers()}
        self.assertEqual(len(model_devices), 1)
        model_device = next(iter(model_devices))
        self.assertEqual(model_device, device)

    @skipIfNoFBGEMM
    def test_dict_output(self):
        """ Make sure quantization runs for models with dictionary output
        """
        class M(torch.nn.Module):
            def __init__(self):
                super().__init__()
                self.conv = torch.nn.Conv2d(1, 1, 1)

            def forward(self, x):
                return {"output": self.conv(x["input"])}

        example_inputs = ({"input": torch.randn(1, 1, 1, 1)},)
        m = M().eval()
        qconfig_dict = {"": default_qconfig}
        m = prepare_fx(m, qconfig_dict, example_inputs=example_inputs)
        m(*example_inputs)
        m = convert_fx(m)
        m(*example_inputs)

    @override_qengines
    def test_attention(self):
        """ Make sure quantization runs for a corner case in attention module
        """
        class M(torch.nn.Module):
            def __init__(self):
                super().__init__()
                self.conv = torch.nn.Conv2d(1, 1, 1)

            def forward(self, x):
                x = self.conv(x)
                q, k, v = x.chunk(3, dim=0)
                q = q.contiguous().view(-1, 1).transpose(0, 1)
                k = k.contiguous().view(-1, 1).transpose(0, 1)
                v = v.contiguous().view(-1, 1).transpose(0, 1)
                torch._assert(
                    k.size(1) == 1, "key size should be equal to 1"
                )
                r = torch.mm(k, v)
                return q * k + r

        example_inputs = (torch.randn(3, 1, 1, 1),)
        m = M().eval()
        qconfig_dict = {
            "": None,
            "object_type": [
                (nn.Conv2d, default_qconfig),
            ]
        }
        # make sure it runs
        m = prepare_fx(m, qconfig_dict, example_inputs=example_inputs)
        m(*example_inputs)
        m = convert_fx(m)
        m(*example_inputs)

    def _test_standalone_module(
            self,
            interface_config,
            prepare_count_check,
            standalone_prepare_count_check,
            convert_count_check,
            standalone_convert_count_check):
        """ Test standalone module with different quantized input/quantized output
        configurations
        """
        class StandaloneModule(torch.nn.Module):
            def __init__(self):
                super().__init__()
                self.conv = torch.nn.Conv2d(1, 1, 1)

            def forward(self, x):
                return self.conv(x)

        class M(torch.nn.Module):
            def __init__(self):
                super().__init__()
                self.conv = torch.nn.Conv2d(1, 1, 1)
                self.standalone = StandaloneModule()

            def forward(self, x):
                x = self.conv(x)
                x = self.standalone(x)
                return x

        class RefM(torch.nn.Module):
            def __init__(self):
                super().__init__()
                self.conv1 = torch.nn.Conv2d(1, 1, 1)
                self.conv2 = torch.nn.Conv2d(1, 1, 1)

            def forward(self, x):
                x = self.conv1(x)
                x = self.conv2(x)
                return x

        example_inputs = (torch.randn(1, 1, 1, 1),)
        # instantiate M and RefM and align the parameters
        original_m = M().eval()
        original_ref_m = RefM().eval()
        original_ref_m.conv1.weight = torch.nn.Parameter(original_m.conv.weight.detach())
        original_ref_m.conv1.bias = torch.nn.Parameter(original_m.conv.bias.detach())
        original_ref_m.conv2.weight = torch.nn.Parameter(original_m.standalone.conv.weight.detach())
        original_ref_m.conv2.bias = torch.nn.Parameter(original_m.standalone.conv.bias.detach())

        for is_name in [True, False]:
            sm_example_inputs = example_inputs
            if is_name:
                prepare_config = {
                    "standalone_module_name": [("standalone", None, sm_example_inputs, interface_config, None)]
                }
            else:
                prepare_config = {
                    "standalone_module_class": [(StandaloneModule, None, sm_example_inputs, interface_config, None)]
                }

            original_m_copy = copy.deepcopy(original_m)
            original_ref_m_copy = copy.deepcopy(original_ref_m)

            qconfig_dict = {"": default_qconfig}
            # check prepared model
            m = prepare_fx(
                original_m_copy,
                qconfig_dict,
                example_inputs=example_inputs,
                prepare_custom_config=prepare_config)
            # calibration
            m(*example_inputs)
            self.checkGraphModuleNodes(m, expected_node_occurrence=prepare_count_check)
            self.checkGraphModuleNodes(m.standalone, expected_node_occurrence=standalone_prepare_count_check)

            # check converted/quantized model
            m = convert_fx(m)
            self.checkGraphModuleNodes(m, expected_node_occurrence=convert_count_check)
            self.checkGraphModuleNodes(m.standalone, expected_node_occurrence=standalone_convert_count_check)
            res = m(*example_inputs)

            # quantize the reference model
            ref_m = prepare_fx(
                original_ref_m_copy,
                qconfig_dict,
                example_inputs=example_inputs,
            )
            ref_m(*example_inputs)
            ref_m = convert_fx(ref_m)
            ref_res = ref_m(*example_inputs)
            self.assertEqual(res, ref_res)

    def test_standalone_module_float_interface(self):
        float_interface_config = {
            "input_quantized_idxs": [],  # float input
            "output_quantized_idxs": [],  # float output
        }
        interface_config = float_interface_config
        # input and output of first conv, observer for standalone module
        # will be inserted in the standalone module itself
        prepare_count_check = {
            ns.call_module(torch.ao.quantization.MinMaxObserver): 2
        }
        # for input and output of conv in the standalone module
        standalone_prepare_count_check = {
            ns.call_module(torch.ao.quantization.MinMaxObserver): 2
        }
        convert_count_check = {
            ns.call_function(torch.quantize_per_tensor) : 1,
            ns.call_module(nnq.Conv2d) : 1,
            ns.call_method("dequantize") : 1,
        }
        standalone_convert_count_check = {
            # standalone module will take float as input and output
            # so we'll see quantize and dequantize in the modoule
            ns.call_function(torch.quantize_per_tensor) : 1,
            ns.call_module(nnq.Conv2d): 1,
            ns.call_method("dequantize") : 1,
        }
        self._test_standalone_module(
            interface_config,
            prepare_count_check,
            standalone_prepare_count_check,
            convert_count_check,
            standalone_convert_count_check)

    def test_standalone_module_quantized_interface(self):
        quantized_interface_config = {
            "input_quantized_idxs": [0],  # quantized input
            "output_quantized_idxs": [0],  # quantized output
        }
        interface_config = quantized_interface_config
        # observer for input and output of first conv
        prepare_count_check = {
            ns.call_module(torch.ao.quantization.MinMaxObserver): 2
        }
        # for output of conv in the standalone module
        standalone_prepare_count_check = {
            ns.call_module(torch.ao.quantization.MinMaxObserver): 1
        }
        convert_count_check = {
            # quantizing input for conv
            ns.call_function(torch.quantize_per_tensor) : 1,
            ns.call_module(nnq.Conv2d) : 1,
            # dequantizing output of standalone module
            ns.call_method("dequantize") : 1,
        }
        standalone_convert_count_check = {
            # quantization of input happens in parent module
            # quantization of output happens in the quantized conv module
            ns.call_function(torch.quantize_per_tensor) : 0,
            ns.call_module(nnq.Conv2d): 1,
            # dequantization for output happens in parent module
            ns.call_method("dequantize") : 0,
        }
        self._test_standalone_module(
            interface_config,
            prepare_count_check,
            standalone_prepare_count_check,
            convert_count_check,
            standalone_convert_count_check)

    @skipIfNoFBGEMM
    def test_qconfig_none(self):
        class M(torch.nn.Module):
            def __init__(self):
                super(M, self).__init__()
                self.conv1 = nn.Conv2d(1, 1, 1)
                self.conv2 = nn.Conv2d(1, 1, 1)

            def forward(self, x):
                x = self.conv1(x)
                x = self.conv2(x)
                return x

        m = M().eval()
        qconfig_dict = {"": default_qconfig,
                        "module_name": [("conv2", None)]}
        example_inputs = (torch.randn(1, 1, 1, 1),)
        m = prepare_fx(m, qconfig_dict, example_inputs=example_inputs)
        m(*example_inputs)
        m = convert_fx(m)
        m(*example_inputs)
        # first conv is quantized, second conv is not quantized
        node_list = [
            ns.call_function(torch.quantize_per_tensor),
            ns.call_module(nnq.Conv2d),
            ns.call_method("dequantize"),
            ns.call_module(nn.Conv2d),
        ]
        self.checkGraphModuleNodes(m, expected_node_list=node_list)

    def test_qconfig_module_type(self):
        class M(torch.nn.Module):
            def __init__(self):
                super(M, self).__init__()
                self.conv1 = nn.Conv2d(1, 1, 1)
                self.conv2 = nn.Conv2d(1, 1, 1)

            def forward(self, x):
                x = self.conv1(x)
                x = self.conv2(x)
                return x

        m = M().eval()
        qconfig_dict = {"object_type": [(torch.nn.Conv2d, default_qconfig)]}
        example_inputs = (torch.randn(1, 1, 1, 1),)
        m = prepare_fx(m, qconfig_dict, example_inputs=example_inputs)
        m(*example_inputs)
        m = convert_fx(m)
        m(*example_inputs)
        # first conv is quantized, second conv is not quantized
        node_list = [
            ns.call_function(torch.quantize_per_tensor),
            ns.call_module(nnq.Conv2d),
            ns.call_module(nnq.Conv2d),
            ns.call_method("dequantize"),
        ]
        self.checkGraphModuleNodes(m, expected_node_list=node_list)

    def test_qconfig_qat_module_type(self):
        class LinearRelu(nn.Sequential):
            def __init__(self):
                super().__init__(
                    nn.Linear(5, 5),
                    nn.ReLU(),
                )

        class M(torch.nn.Module):
            def __init__(self):
                super().__init__()
                self.lin_relu = LinearRelu()
                self.linear = nn.Linear(5, 5)

            def forward(self, x):
                x = self.lin_relu(x)
                x = self.linear(x)
                return x

        model = M().train()

        qconfig_dict = {
            "": None,
            "object_type": [
                (torch.nn.Linear, default_qat_qconfig),
                (torch.nn.ReLU, default_qat_qconfig),
            ],
        }
        example_inputs = (torch.rand(5, 5),)
        m = prepare_qat_fx(model, qconfig_dict, example_inputs=example_inputs)
        m(*example_inputs)
        m = convert_fx(m)
        m(*example_inputs)
        node_list = [
            ns.call_function(torch.quantize_per_tensor),
            ns.call_module(nniq.LinearReLU),
            ns.call_module(nnq.Linear),
            ns.call_method("dequantize"),
        ]
        self.checkGraphModuleNodes(m, expected_node_list=node_list)

    def test_qconfig_function(self):
        class M(torch.nn.Module):
            def __init__(self):
                super(M, self).__init__()

            def forward(self, x, y):
                return x + y

        m = M().eval()
        qconfig_dict = {"object_type": [(operator.add, default_qconfig)]}
        data = torch.randn(1, 1, 1, 1)
        example_inputs = (data, data)
        m = prepare_fx(m, qconfig_dict, example_inputs)
        m(*example_inputs)
        m = convert_fx(m)
        m(*example_inputs)
        # first conv is quantized, second conv is not quantized
        node_list = [
            ns.call_function(torch.quantize_per_tensor),
            ns.call_function(torch.ops.quantized.add),
            ns.call_method("dequantize"),
        ]
        self.checkGraphModuleNodes(m, expected_node_list=node_list)

    def test_qconfig_module_name_regex(self):
        class M(torch.nn.Module):
            def __init__(self):
                super(M, self).__init__()
                self.conv1 = nn.Conv2d(1, 1, 1)
                self.conv2 = nn.Conv2d(1, 1, 1)

            def forward(self, x):
                x = self.conv1(x)
                x = self.conv2(x)
                return x

        m = M().eval()
        qconfig_dict = {"module_name_regex": [("conv*", default_qconfig)]}
        example_inputs = (torch.randn(1, 1, 1, 1),)
        m = prepare_fx(m, qconfig_dict, example_inputs=example_inputs)
        m(*example_inputs)
        m = convert_fx(m)
        m(*example_inputs)
        # first conv is quantized, second conv is not quantized
        node_list = [
            ns.call_function(torch.quantize_per_tensor),
            ns.call_module(nnq.Conv2d),
            ns.call_module(nnq.Conv2d),
            ns.call_method("dequantize"),
        ]
        self.checkGraphModuleNodes(m, expected_node_list=node_list)

    def test_qconfig_precedence(self):
        for device in get_supported_device_types():
            class M(torch.nn.Module):
                def __init__(self):
                    super(M, self).__init__()
                    self.linear = nn.Linear(1, 1)
                    self.conv = nn.Conv2d(1, 1, 1)
                    self.module_conv1 = nn.Conv2d(1, 1, 1)
                    self.module_conv2 = nn.Conv2d(1, 1, 1)

                def forward(self, x):
                    # global
                    x = self.linear(x)
                    # global + object_type --> object_type
                    x = self.conv(x)
                    # global + object_type + module_name_regex --> module_name_regex
                    x = self.module_conv1(x)
                    # global + object_type + module_name_regex + module_name --> module_name
                    x = self.module_conv2(x)
                    return x

            m = M().to(device).eval()

            global_qconfig = default_qconfig
            object_type_qconfig = default_dynamic_qconfig
            module_name_regex_qconfig = float16_dynamic_qconfig
            module_name_qconfig = default_qat_qconfig
            qconfig_dict = {
                "": global_qconfig,
                "object_type": [(nn.Conv2d, object_type_qconfig)],
                "module_name_regex": [("module_conv*", module_name_regex_qconfig)],
                "module_name": [("module_conv2", module_name_qconfig)]}
            m_prep = prepare_fx(m, qconfig_dict, example_inputs=(torch.randn(1, 1),))
            self.assertEqual(m_prep.linear.qconfig.activation.p.func, global_qconfig.activation.p.func)
            self.assertEqual(m_prep.linear.qconfig.weight.p.func, global_qconfig.weight.p.func)
            self.assertEqual(m_prep.conv.qconfig.activation.p.func, object_type_qconfig.activation.p.func)
            self.assertEqual(m_prep.conv.qconfig.weight.p.func, object_type_qconfig.weight.p.func)
            self.assertEqual(m_prep.module_conv1.qconfig.activation.p.func, module_name_regex_qconfig.activation.p.func)
            self.assertEqual(m_prep.module_conv1.qconfig.weight.p.func, module_name_regex_qconfig.weight.p.func)
            self.assertEqual(m_prep.module_conv2.qconfig.activation.p.func, module_name_qconfig.activation.p.func)
            self.assertEqual(m_prep.module_conv2.qconfig.weight.p.func, module_name_qconfig.weight.p.func)

    def test_qconfig_module_name_object_type_order(self):
        class M1(torch.nn.Module):
            def __init__(self):
                super().__init__()
                self.fc1 = nn.Linear(1, 1)
                self.fc2 = nn.Linear(1, 1)

            def forward(self, x):
                x = self.fc1(x)
                x = self.fc2(x)
                x = torch.add(x, x)
                x = torch.add(x, x)
                return x

        class M2(torch.nn.Module):
            def __init__(self):
                super().__init__()
                self.fc1 = nn.Linear(1, 1)
                self.fc2 = nn.Linear(1, 1)
                self.m1 = M1()

            def forward(self, x):
                x = self.fc1(x)
                x = self.fc2(x)
                x = torch.add(x, x)
                x = torch.add(x, x)
                x = self.m1(x)
                return x

        class M3(torch.nn.Module):
            def __init__(self):
                super().__init__()
                self.fc1 = nn.Linear(1, 1)
                self.fc2 = nn.Linear(1, 1)
                self.m2 = M2()

            def forward(self, x):
                x = self.fc1(x)
                x = self.fc2(x)
                x = torch.add(x, x)
                x = torch.add(x, x)
                x = self.m2(x)
                return x

        m = M3().eval()
        qconfig_dict = {
            "module_name_object_type_order": [
                # test various FQNs: global, single child, multiple children
                ("", nn.Linear, 0, torch.ao.quantization.default_qconfig),
                ("", torch.add, 0, torch.ao.quantization.default_qconfig),
                ("m2", nn.Linear, 1, torch.ao.quantization.default_qconfig),
                ("m2", torch.add, 1, torch.ao.quantization.default_qconfig),
                ("m2.m1", nn.Linear, 0, torch.ao.quantization.default_qconfig),
                ("m2.m1", torch.add, 0, torch.ao.quantization.default_qconfig),
            ],
        }
        example_inputs = (torch.randn(1, 1, 1, 1),)
        m = prepare_fx(m, qconfig_dict, example_inputs=example_inputs)
        m(*example_inputs)
        m = convert_fx(m)
        m(*example_inputs)

        node_list = [
            # m3
            ns.call_function(torch.quantize_per_tensor),
            ns.call_module(nnq.Linear),
            ns.call_method("dequantize"),
            ns.call_module(nn.Linear),
            ns.call_function(torch.quantize_per_tensor),
            ns.call_function(torch.ops.quantized.add),
            ns.call_method("dequantize"),
            ns.call_function(torch.add),
            # m2
            ns.call_module(nn.Linear),
            ns.call_function(torch.quantize_per_tensor),
            ns.call_module(nnq.Linear),
            ns.call_method("dequantize"),
            ns.call_function(torch.add),
            ns.call_function(torch.quantize_per_tensor),
            ns.call_function(torch.ops.quantized.add),
            # m1
            ns.call_module(nnq.Linear),
            ns.call_method("dequantize"),
            ns.call_module(nn.Linear),
            ns.call_function(torch.quantize_per_tensor),
            ns.call_function(torch.ops.quantized.add),
            ns.call_method("dequantize"),
            ns.call_function(torch.add),
        ]
        self.checkGraphModuleNodes(m, expected_node_list=node_list)

        # test that function order overrides global qconfig
        class M4(torch.nn.Module):
            def __init__(self):
                super().__init__()
                self.fc1 = nn.Linear(1, 1)
                self.fc2 = nn.Linear(1, 1)

            def forward(self, x):
                x = self.fc1(x)
                x = self.fc2(x)
                x = torch.add(x, x)
                x = torch.add(x, x)
                return x

        m = M4().eval()
        qconfig_dict = {
            "": torch.ao.quantization.default_qconfig,
            "module_name_object_type_order": [
                ("", nn.Linear, 1, None),
                ("", torch.add, 1, None),
            ],
        }
        example_inputs = (torch.randn(1, 1, 1, 1),)
        m = prepare_fx(m, qconfig_dict, example_inputs=example_inputs)
        m(*example_inputs)
        m = convert_fx(m)
        m(*example_inputs)

        node_list = [
            ns.call_function(torch.quantize_per_tensor),
            ns.call_module(nnq.Linear),
            ns.call_method("dequantize"),
            ns.call_module(nn.Linear),
            ns.call_function(torch.quantize_per_tensor),
            ns.call_function(torch.ops.quantized.add),
            ns.call_method("dequantize"),
            ns.call_function(torch.add),
        ]
        self.checkGraphModuleNodes(m, expected_node_list=node_list)


    def test_qconfig_dict_with_fused_modules(self):
        class LinearReLUModel(torch.nn.Module):
            def __init__(self, relu):
                super(LinearReLUModel, self).__init__()
                self.linear = torch.nn.Linear(3, 3)
                self.relu = relu

            def forward(self, x):
                x = self.linear(x)
                x = self.relu(x)
                return x

        class ConvReLUModel(torch.nn.Module):
            def __init__(self, relu):
                super(ConvReLUModel, self).__init__()
                self.conv = torch.nn.Conv1d(3, 3, 3)
                self.relu = relu

            def forward(self, x):
                x = self.conv(x)
                x = self.relu(x)
                return x

        class ConvBnReLUModel(torch.nn.Module):
            def __init__(self, relu):
                super(ConvBnReLUModel, self).__init__()
                self.conv = torch.nn.Conv1d(3, 3, 3)
                self.bn = torch.nn.BatchNorm1d(3)
                self.relu = relu

            def forward(self, x):
                x = self.conv(x)
                x = self.bn(x)
                x = self.relu(x)
                return x

        for model in [LinearReLUModel, ConvReLUModel, ConvBnReLUModel]:
            for relu in [torch.nn.ReLU(), torch.nn.functional.relu, torch.relu]:
                m = model(relu).eval()
                qconfig_dict = torch.ao.quantization.get_default_qconfig_mapping("fbgemm")
                # should not crash as in https://github.com/pytorch/pytorch/issues/75825
                prepare_fx(m, qconfig_dict, example_inputs=(torch.randn(1, 3, 3, 3),))

    # TODO: move QConfigMapping tests to test/quantization/core
    def test_qconfig_mapping_set_global(self):
        qconfig = get_default_qconfig()
        qconfig_mapping = QConfigMapping()
        self.assertEqual(qconfig_mapping.global_qconfig, None)
        qconfig_mapping.set_global(qconfig)
        self.assertEqual(qconfig_mapping.global_qconfig, qconfig)

    def test_qconfig_mapping_set_object_type(self):
        qconfig1 = get_default_qconfig()
        qconfig2 = get_default_qconfig()
        qconfig3 = get_default_qconfig()
        self.assertNotEqual(qconfig1, qconfig2)
        self.assertNotEqual(qconfig1, qconfig3)
        qconfig_mapping = QConfigMapping()
        self.assertEqual(len(qconfig_mapping.object_type_qconfigs), 0)
        # Insert some entries
        qconfig_mapping.set_object_type(torch.nn.Linear, qconfig1)
        qconfig_mapping.set_object_type(torch.nn.ReLU, qconfig2)
        self.assertEqual(len(qconfig_mapping.object_type_qconfigs), 2)
        self.assertEqual(qconfig_mapping.object_type_qconfigs[torch.nn.Linear], qconfig1)
        self.assertEqual(qconfig_mapping.object_type_qconfigs[torch.nn.ReLU], qconfig2)
        # Override existing key
        qconfig_mapping.set_object_type(torch.nn.Linear, qconfig3)
        self.assertEqual(qconfig_mapping.object_type_qconfigs[torch.nn.Linear], qconfig3)
        self.assertEqual(qconfig_mapping.object_type_qconfigs[torch.nn.ReLU], qconfig2)
        self.assertEqual(_get_object_type_qconfig(qconfig_mapping, torch.nn.Linear, None), qconfig3)
        self.assertEqual(_get_object_type_qconfig(qconfig_mapping, torch.nn.ReLU, None), qconfig2)
        self.assertEqual(_get_object_type_qconfig(qconfig_mapping, "nomatch", None), None)

    def test_qconfig_mapping_set_module_name_regex(self):
        qconfig1 = get_default_qconfig()
        qconfig2 = get_default_qconfig()
        qconfig3 = get_default_qconfig()
        self.assertNotEqual(qconfig1, qconfig2)
        self.assertNotEqual(qconfig1, qconfig3)
        qconfig_mapping = QConfigMapping()
        self.assertEqual(len(qconfig_mapping.module_name_regex_qconfigs), 0)
        # Insert some entries
        qconfig_mapping.set_module_name_regex("foo.*bar", qconfig1)
        qconfig_mapping.set_module_name_regex("foo.*", qconfig2)
        self.assertEqual(len(qconfig_mapping.module_name_regex_qconfigs), 2)
        self.assertEqual(qconfig_mapping.module_name_regex_qconfigs["foo.*bar"], qconfig1)
        self.assertEqual(qconfig_mapping.module_name_regex_qconfigs["foo.*"], qconfig2)
        # Override existing key
        qconfig_mapping.set_module_name_regex("foo.*bar", qconfig3)
        self.assertEqual(qconfig_mapping.module_name_regex_qconfigs["foo.*bar"], qconfig3)
        self.assertEqual(qconfig_mapping.module_name_regex_qconfigs["foo.*"], qconfig2)
        self.assertEqual(_get_module_name_regex_qconfig(qconfig_mapping, "foo123bar", None), qconfig3)
        self.assertEqual(_get_module_name_regex_qconfig(qconfig_mapping, "foobar", None), qconfig3)
        self.assertEqual(_get_module_name_regex_qconfig(qconfig_mapping, "foobaz", None), qconfig2)
        self.assertEqual(_get_module_name_regex_qconfig(qconfig_mapping, "foo", None), qconfig2)
        self.assertEqual(_get_module_name_regex_qconfig(qconfig_mapping, "nomatch", None), None)

    def test_qconfig_mapping_set_module_name(self):
        qconfig1 = get_default_qconfig()
        qconfig2 = get_default_qconfig()
        qconfig3 = get_default_qconfig()
        self.assertNotEqual(qconfig1, qconfig2)
        self.assertNotEqual(qconfig1, qconfig3)
        qconfig_mapping = QConfigMapping()
        self.assertEqual(len(qconfig_mapping.module_name_qconfigs), 0)
        # Insert some entries
        qconfig_mapping.set_module_name("mod1", qconfig1)
        qconfig_mapping.set_module_name("mod2", qconfig2)
        self.assertEqual(len(qconfig_mapping.module_name_qconfigs), 2)
        self.assertEqual(qconfig_mapping.module_name_qconfigs["mod1"], qconfig1)
        self.assertEqual(qconfig_mapping.module_name_qconfigs["mod2"], qconfig2)
        # Override existing key
        qconfig_mapping.set_module_name("mod1", qconfig3)
        self.assertEqual(qconfig_mapping.module_name_qconfigs["mod1"], qconfig3)
        self.assertEqual(qconfig_mapping.module_name_qconfigs["mod2"], qconfig2)
        self.assertEqual(_get_module_name_qconfig(qconfig_mapping, "mod1", None), qconfig3)
        self.assertEqual(_get_module_name_qconfig(qconfig_mapping, "mod2", None), qconfig2)
        self.assertEqual(_get_module_name_qconfig(qconfig_mapping, "nomatch", None), None)

    def test_qconfig_mapping_set_module_name_object_type_order(self):
        qconfig1 = get_default_qconfig()
        qconfig2 = get_default_qconfig()
        qconfig3 = get_default_qconfig()
        self.assertNotEqual(qconfig1, qconfig2)
        self.assertNotEqual(qconfig1, qconfig3)
        qconfig_mapping = QConfigMapping()
        self.assertEqual(len(qconfig_mapping.module_name_object_type_order_qconfigs), 0)
        # Insert some entries
        qconfig_mapping.set_module_name_object_type_order("mod1", torch.nn.Linear, 0, qconfig1)
        qconfig_mapping.set_module_name_object_type_order("mod2", torch.nn.ReLU, 1, qconfig2)
        self.assertEqual(len(qconfig_mapping.module_name_object_type_order_qconfigs), 2)
        key1 = ("mod1", torch.nn.Linear, 0)
        key2 = ("mod2", torch.nn.ReLU, 1)
        self.assertEqual(list(qconfig_mapping.module_name_object_type_order_qconfigs)[0], key1)
        self.assertEqual(list(qconfig_mapping.module_name_object_type_order_qconfigs)[1], key2)
        self.assertEqual(qconfig_mapping.module_name_object_type_order_qconfigs[key1], qconfig1)
        self.assertEqual(qconfig_mapping.module_name_object_type_order_qconfigs[key2], qconfig2)
        self.assertEqual(_maybe_adjust_qconfig_for_module_name_object_type_order(
                         qconfig_mapping, "mod1", torch.nn.Linear, 0, None), qconfig1)
        self.assertEqual(_maybe_adjust_qconfig_for_module_name_object_type_order(
                         qconfig_mapping, "mod2", torch.nn.ReLU, 1, None), qconfig2)
        # Override existing key
        qconfig_mapping.set_module_name_object_type_order("mod1", torch.nn.Linear, 0, qconfig3)
        self.assertEqual(len(qconfig_mapping.module_name_object_type_order_qconfigs), 2)
        self.assertEqual(list(qconfig_mapping.module_name_object_type_order_qconfigs)[0], key1)
        self.assertEqual(list(qconfig_mapping.module_name_object_type_order_qconfigs)[1], key2)
        self.assertEqual(qconfig_mapping.module_name_object_type_order_qconfigs[key1], qconfig3)
        self.assertEqual(qconfig_mapping.module_name_object_type_order_qconfigs[key2], qconfig2)
        self.assertEqual(_maybe_adjust_qconfig_for_module_name_object_type_order(
                         qconfig_mapping, "mod1", torch.nn.Linear, 0, None), qconfig3)
        self.assertEqual(_maybe_adjust_qconfig_for_module_name_object_type_order(
                         qconfig_mapping, "mod2", torch.nn.ReLU, 1, None), qconfig2)
        # No match
        self.assertEqual(_maybe_adjust_qconfig_for_module_name_object_type_order(
                         qconfig_mapping, "mod123", torch.nn.Linear, 0, None), None)
        self.assertEqual(_maybe_adjust_qconfig_for_module_name_object_type_order(
                         qconfig_mapping, "mod1", torch.nn.Linear, 35, None), None)
        self.assertEqual(_maybe_adjust_qconfig_for_module_name_object_type_order(
                         qconfig_mapping, "mod2", torch.nn.Conv2d, 1, None), None)

    def _get_qconfig_dict_for_qconfig_mapping_test(self, global_qconfig, qconfig1, qconfig2):
        """
        Return a dummy qconfig_dict to test QConfigMapping's to_dict and from_dict methods.
        """
        return {
            _GLOBAL_DICT_KEY: global_qconfig,
            _OBJECT_TYPE_DICT_KEY: [
                (torch.nn.Linear, qconfig1),
                (torch.nn.ReLU, qconfig2),
            ],
            _MODULE_NAME_REGEX_DICT_KEY: [
                ("foo.*bar", qconfig1),
                ("foo.*", qconfig2),
            ],
            _MODULE_NAME_DICT_KEY: [
                ("bazbaz", qconfig1),
                ("borbor", qconfig2),
            ],
            _MODULE_NAME_OBJECT_TYPE_ORDER_DICT_KEY: [
                ("bazbaz", torch.nn.Linear, 0, qconfig1),
                ("foofoo", torch.nn.ReLU, 1, qconfig2),
            ],
        }

        with self.assertRaises(ValueError) as context:
            m = prepare_fx(m, qconfig_dict, example_inputs=(torch.randn(1, 3, 3, 3),))
        self.assertTrue(
            'Expected qconfig_dict to have the following keys:' in str(context.exception)
        )
        self.assertTrue('But found \'object_typo\' instead.' in str(context.exception))

    def test_qconfig_mapping_from_dict(self):
        global_qconfig = QConfig(123, "global")
        qconfig1 = QConfig(1, "one")
        qconfig2 = QConfig(2, "two")
        qconfig_dict = self._get_qconfig_dict_for_qconfig_mapping_test(global_qconfig, qconfig1, qconfig2)
        qconfig_dict["undefined_dict_key"] = [(123, qconfig1), (234, qconfig2)]
        qconfig_mapping = QConfigMapping.from_dict(qconfig_dict)
        self.assertEqual(qconfig_mapping.global_qconfig, global_qconfig)
        self.assertEqual(qconfig_mapping.object_type_qconfigs, OrderedDict({
            torch.nn.Linear: qconfig1,
            torch.nn.ReLU: qconfig2,
        }))
        self.assertEqual(qconfig_mapping.module_name_regex_qconfigs, OrderedDict({
            "foo.*bar": qconfig1,
            "foo.*": qconfig2,
        }))
        self.assertEqual(qconfig_mapping.module_name_qconfigs, OrderedDict({
            "bazbaz": qconfig1,
            "borbor": qconfig2,
        }))
        self.assertEqual(qconfig_mapping.module_name_object_type_order_qconfigs, OrderedDict({
            ("bazbaz", torch.nn.Linear, 0): qconfig1,
            ("foofoo", torch.nn.ReLU, 1): qconfig2,
        }))

    def test_qconfig_mapping_to_dict(self):
        global_qconfig = QConfig(123, "global")
        qconfig1 = QConfig(1, "one")
        qconfig2 = QConfig(2, "two")
        qconfig_mapping = QConfigMapping().set_global(global_qconfig) \
            .set_object_type(torch.nn.Linear, qconfig1) \
            .set_object_type(torch.nn.ReLU, qconfig2) \
            .set_module_name_regex("foo.*bar", qconfig1) \
            .set_module_name_regex("foo.*", qconfig2) \
            .set_module_name("bazbaz", qconfig1) \
            .set_module_name("borbor", qconfig2) \
            .set_module_name_object_type_order("bazbaz", torch.nn.Linear, 0, qconfig1) \
            .set_module_name_object_type_order("foofoo", torch.nn.ReLU, 1, qconfig2)
        qconfig_dict = self._get_qconfig_dict_for_qconfig_mapping_test(global_qconfig, qconfig1, qconfig2)
        self.assertEqual(qconfig_mapping.to_dict(), qconfig_dict)

    def test_qconfig_mapping_repr(self):
        self.assertTrue(isinstance(get_default_qconfig_mapping().__repr__(), str))

    def test_default_qconfig_mapping_override_global(self):
        class M(torch.nn.Module):
            def __init__(self):
                super().__init__()
                self.conv = torch.nn.Conv2d(1, 1, 1)

            def forward(self, x):
                return self.conv(x)

        m = M().eval()
        my_qconfig = QConfig(activation=MinMaxObserver, weight=default_weight_observer)
        qconfig_mapping = get_default_qconfig_mapping()
        # Override global qconfig
        old_global_qconfig = qconfig_mapping.global_qconfig
        qconfig_mapping.set_global(my_qconfig)
        # Verify the correct qconfig was used
        example_inputs = (torch.randn(1, 1, 1, 1),)
        m = prepare_fx(m, qconfig_mapping, example_inputs)
        self.assertTrue(isinstance(old_global_qconfig.activation(), HistogramObserver))
        self.assertTrue(isinstance(my_qconfig.activation(), MinMaxObserver))
        self.assertTrue(hasattr(m, "activation_post_process_0"))
        self.assertTrue(hasattr(m, "activation_post_process_1"))
        self.assertTrue(isinstance(m.activation_post_process_0, MinMaxObserver))
        self.assertTrue(isinstance(m.activation_post_process_1, MinMaxObserver))

    # Dummy classes for PrepareCustomConfig testing

    class _DummyStandaloneModule:
        pass

    class _DummyFloatModule:
        pass

    class _DummyObservedModule:
        pass

    class _DummyQuantizedModule:
        pass

    class _DummyNonTraceableModule1:
        pass

    class _DummyNonTraceableModule2:
        pass

    def test_prepare_custom_config_set_standalone_module_name(self):
        qconfig_mapping = QConfigMapping()
        example_inputs = (torch.randn(3),)
        child_prepare_custom_config = PrepareCustomConfig()
        backend_config = BackendConfig("my_backend")
        config_entry = StandaloneModuleConfigEntry(
            qconfig_mapping, example_inputs, child_prepare_custom_config, backend_config)
        prepare_custom_config = PrepareCustomConfig()
        self.assertEqual(len(prepare_custom_config.standalone_module_names), 0)
        prepare_custom_config.set_standalone_module_name(
            "module1", qconfig_mapping, example_inputs, child_prepare_custom_config, backend_config)
        self.assertEqual(list(prepare_custom_config.standalone_module_names.keys()), ["module1"])
        self.assertEqual(prepare_custom_config.standalone_module_names["module1"], config_entry)

    def test_prepare_custom_config_set_standalone_module_class(self):
        qconfig_mapping = QConfigMapping()
        example_inputs = (torch.randn(3),)
        child_prepare_custom_config = PrepareCustomConfig()
        backend_config = BackendConfig("my_backend")
        config_entry = StandaloneModuleConfigEntry(
            qconfig_mapping, example_inputs, child_prepare_custom_config, backend_config)
        prepare_custom_config = PrepareCustomConfig()
        self.assertEqual(len(prepare_custom_config.standalone_module_classes), 0)
        prepare_custom_config.set_standalone_module_class(
            self._DummyStandaloneModule, qconfig_mapping, example_inputs, child_prepare_custom_config, backend_config)
        self.assertEqual(len(prepare_custom_config.standalone_module_classes), 1)
        self.assertTrue(self._DummyStandaloneModule in prepare_custom_config.standalone_module_classes)
        self.assertEqual(prepare_custom_config.standalone_module_classes[self._DummyStandaloneModule], config_entry)

    def test_prepare_custom_config_set_float_to_observed_mapping(self):
        prepare_custom_config = PrepareCustomConfig()
        self.assertEqual(len(prepare_custom_config.float_to_observed_mapping), 0)
        prepare_custom_config.set_float_to_observed_mapping(self._DummyFloatModule, self._DummyObservedModule, QuantType.STATIC)
        self.assertEqual(len(prepare_custom_config.float_to_observed_mapping), 1)
        self.assertEqual(list(prepare_custom_config.float_to_observed_mapping.keys()), [QuantType.STATIC])
        self.assertEqual(len(prepare_custom_config.float_to_observed_mapping[QuantType.STATIC]), 1)
        self.assertTrue(self._DummyFloatModule in prepare_custom_config.float_to_observed_mapping[QuantType.STATIC])
        self.assertEqual(prepare_custom_config.float_to_observed_mapping[QuantType.STATIC][self._DummyFloatModule],
                         self._DummyObservedModule)

    def test_prepare_custom_config_set_non_traceable_module_names(self):
        prepare_custom_config = PrepareCustomConfig()
        self.assertEqual(len(prepare_custom_config.non_traceable_module_names), 0)
        prepare_custom_config.set_non_traceable_module_names(["module1", "module2"])
        self.assertEqual(prepare_custom_config.non_traceable_module_names, ["module1", "module2"])

    def test_prepare_custom_config_set_non_traceable_module_classes(self):
        prepare_custom_config = PrepareCustomConfig()
        self.assertEqual(len(prepare_custom_config.non_traceable_module_classes), 0)
        prepare_custom_config.set_non_traceable_module_classes([self._DummyNonTraceableModule1, self._DummyNonTraceableModule2])
        self.assertEqual(prepare_custom_config.non_traceable_module_classes,
                         [self._DummyNonTraceableModule1, self._DummyNonTraceableModule2])

    def test_prepare_custom_config_set_input_quantized_indexes(self):
        prepare_custom_config = PrepareCustomConfig()
        self.assertEqual(len(prepare_custom_config.input_quantized_indexes), 0)
        prepare_custom_config.set_input_quantized_indexes([0, 1])
        self.assertEqual(prepare_custom_config.input_quantized_indexes, [0, 1])

    def test_prepare_custom_config_set_output_quantized_indexes(self):
        prepare_custom_config = PrepareCustomConfig()
        self.assertEqual(len(prepare_custom_config.output_quantized_indexes), 0)
        prepare_custom_config.set_output_quantized_indexes([0, 1])
        self.assertEqual(prepare_custom_config.output_quantized_indexes, [0, 1])

    def test_prepare_custom_config_set_preserved_attributes(self):
        prepare_custom_config = PrepareCustomConfig()
        self.assertEqual(len(prepare_custom_config.preserved_attributes), 0)
        prepare_custom_config.set_preserved_attributes(["attr1", "attr2"])
        self.assertEqual(prepare_custom_config.preserved_attributes, ["attr1", "attr2"])

    def _get_dummy_prepare_custom_config_dict(self):
        """
        Return a dummy prepare_custom_config_dict to test PrepareCustomConfig's to_dict and from_dict methods.
        """
        return {
            STANDALONE_MODULE_NAME_DICT_KEY: [(
                "module1",
                QConfigMapping(),
                (torch.randn(3),),
                PrepareCustomConfig(),
                BackendConfig("my_backend"),
            )],
            STANDALONE_MODULE_CLASS_DICT_KEY: [(
                self._DummyStandaloneModule,
                QConfigMapping(),
                (torch.randn(10),),
                PrepareCustomConfig(),
                BackendConfig("my_backend"),
            )],
            FLOAT_TO_OBSERVED_DICT_KEY: {
                "static": {
                    self._DummyFloatModule: self._DummyObservedModule
                },
            },
            NON_TRACEABLE_MODULE_NAME_DICT_KEY: ["module2", "module3"],
            NON_TRACEABLE_MODULE_CLASS_DICT_KEY: [self._DummyNonTraceableModule1, self._DummyNonTraceableModule2],
            INPUT_QUANTIZED_INDEXES_DICT_KEY: [0, 1],
            OUTPUT_QUANTIZED_INDEXES_DICT_KEY: [0, 1],
            PRESERVED_ATTRIBUTES_DICT_KEY: ["attr1", "attr2"]
        }

    def test_prepare_custom_config_from_dict(self):
        prepare_custom_config_dict = self._get_dummy_prepare_custom_config_dict()
        (sm_name, qm1, ei1, pcc1, bcd1) = prepare_custom_config_dict[STANDALONE_MODULE_NAME_DICT_KEY][0]
        (sm_class, qm2, ei2, pcc2, bcd2) = prepare_custom_config_dict[STANDALONE_MODULE_CLASS_DICT_KEY][0]
        sm_config_entry1 = StandaloneModuleConfigEntry(qm1, ei1, pcc1, bcd1)
        sm_config_entry2 = StandaloneModuleConfigEntry(qm2, ei2, pcc2, bcd2)
        prepare_custom_config = PrepareCustomConfig.from_dict(prepare_custom_config_dict)

        # Standalone modules
        self.assertEqual(len(prepare_custom_config.standalone_module_names), 1)
        self.assertTrue(sm_name in prepare_custom_config.standalone_module_names)
        self.assertEqual(prepare_custom_config.standalone_module_names[sm_name], sm_config_entry1)
        self.assertEqual(len(prepare_custom_config.standalone_module_classes), 1)
        self.assertTrue(sm_class in prepare_custom_config.standalone_module_classes)
        self.assertEqual(prepare_custom_config.standalone_module_classes[sm_class], sm_config_entry2)

        # Float to observed mapping
        self.assertEqual(len(prepare_custom_config.float_to_observed_mapping), 1)
        self.assertEqual(list(prepare_custom_config.float_to_observed_mapping.keys()), [QuantType.STATIC])
        self.assertEqual(len(prepare_custom_config.float_to_observed_mapping[QuantType.STATIC]), 1)
        self.assertTrue(self._DummyFloatModule in prepare_custom_config.float_to_observed_mapping[QuantType.STATIC])
        self.assertEqual(prepare_custom_config.float_to_observed_mapping[QuantType.STATIC][self._DummyFloatModule],
                         self._DummyObservedModule)

        # Other
        self.assertEqual(prepare_custom_config.non_traceable_module_names, ["module2", "module3"])
        self.assertEqual(prepare_custom_config.non_traceable_module_classes,
                         [self._DummyNonTraceableModule1, self._DummyNonTraceableModule2])
        self.assertEqual(prepare_custom_config.input_quantized_indexes, [0, 1])
        self.assertEqual(prepare_custom_config.output_quantized_indexes, [0, 1])
        self.assertEqual(prepare_custom_config.preserved_attributes, ["attr1", "attr2"])

    def test_prepare_custom_config_to_dict(self):
        prepare_custom_config_dict = self._get_dummy_prepare_custom_config_dict()
        (sm_name, qm1, ei1, pcc1, bcd1) = prepare_custom_config_dict[STANDALONE_MODULE_NAME_DICT_KEY][0]
        (sm_class, qm2, ei2, pcc2, bcd2) = prepare_custom_config_dict[STANDALONE_MODULE_CLASS_DICT_KEY][0]
        prepare_custom_config = PrepareCustomConfig() \
            .set_standalone_module_name(sm_name, qm1, ei1, pcc1, bcd1) \
            .set_standalone_module_class(sm_class, qm2, ei2, pcc2, bcd2) \
            .set_float_to_observed_mapping(self._DummyFloatModule, self._DummyObservedModule) \
            .set_non_traceable_module_names(["module2", "module3"]) \
            .set_non_traceable_module_classes([self._DummyNonTraceableModule1, self._DummyNonTraceableModule2]) \
            .set_input_quantized_indexes([0, 1]) \
            .set_output_quantized_indexes([0, 1]) \
            .set_preserved_attributes(["attr1", "attr2"])
        # PrepareCustomConfig.to_dict also converts internal QConfigMappings and PrepareCustomConfigs to dicts
        prepare_custom_config_dict[STANDALONE_MODULE_NAME_DICT_KEY][0] = (sm_name, qm1.to_dict(), ei1, pcc1.to_dict(), bcd1)
        prepare_custom_config_dict[STANDALONE_MODULE_CLASS_DICT_KEY][0] = (sm_class, qm2.to_dict(), ei2, pcc2.to_dict(), bcd2)
        self.assertEqual(prepare_custom_config.to_dict(), prepare_custom_config_dict)

    def test_convert_custom_config_set_observed_to_quantized_mapping(self):
        convert_custom_config = ConvertCustomConfig()
        self.assertEqual(len(convert_custom_config.observed_to_quantized_mapping), 0)
        convert_custom_config.set_observed_to_quantized_mapping(
            self._DummyObservedModule, self._DummyQuantizedModule, QuantType.STATIC)
        self.assertEqual(len(convert_custom_config.observed_to_quantized_mapping), 1)
        self.assertEqual(list(convert_custom_config.observed_to_quantized_mapping.keys()), [QuantType.STATIC])
        self.assertTrue(self._DummyObservedModule in convert_custom_config.observed_to_quantized_mapping[QuantType.STATIC])
        self.assertEqual(convert_custom_config.observed_to_quantized_mapping[QuantType.STATIC][self._DummyObservedModule],
                         self._DummyQuantizedModule)

    def test_convert_custom_config_set_preserved_attributes(self):
        convert_custom_config = ConvertCustomConfig()
        self.assertEqual(len(convert_custom_config.preserved_attributes), 0)
        convert_custom_config.set_preserved_attributes(["attr1", "attr2"])
        self.assertEqual(convert_custom_config.preserved_attributes, ["attr1", "attr2"])

    def _get_dummy_convert_custom_config_dict(self):
        """
        Return a dummy convert_custom_config_dict to test ConvertCustomConfig's to_dict and from_dict methods.
        """
        return {
            OBSERVED_TO_QUANTIZED_DICT_KEY: {
                "static": {
                    self._DummyObservedModule: self._DummyQuantizedModule
                },
            },
            PRESERVED_ATTRIBUTES_DICT_KEY: ["attr1", "attr2"]
        }

    def test_convert_custom_config_from_dict(self):
        convert_custom_config_dict = self._get_dummy_convert_custom_config_dict()
        convert_custom_config = ConvertCustomConfig.from_dict(convert_custom_config_dict)
        self.assertEqual(len(convert_custom_config.observed_to_quantized_mapping), 1)
        self.assertEqual(list(convert_custom_config.observed_to_quantized_mapping.keys()), [QuantType.STATIC])
        self.assertEqual(len(convert_custom_config.observed_to_quantized_mapping[QuantType.STATIC]), 1)
        self.assertTrue(self._DummyObservedModule in convert_custom_config.observed_to_quantized_mapping[QuantType.STATIC])
        self.assertEqual(convert_custom_config.observed_to_quantized_mapping[QuantType.STATIC][self._DummyObservedModule],
                         self._DummyQuantizedModule)
        self.assertEqual(convert_custom_config.preserved_attributes, ["attr1", "attr2"])

    def test_convert_custom_config_to_dict(self):
        convert_custom_config = ConvertCustomConfig() \
            .set_observed_to_quantized_mapping(self._DummyObservedModule, self._DummyQuantizedModule) \
            .set_preserved_attributes(["attr1", "attr2"])
        self.assertEqual(convert_custom_config.to_dict(), self._get_dummy_convert_custom_config_dict())

    def test_fuse_custom_config_set_preserved_attributes(self):
        fuse_custom_config = FuseCustomConfig()
        self.assertEqual(len(fuse_custom_config.preserved_attributes), 0)
        fuse_custom_config.set_preserved_attributes(["attr1", "attr2"])
        self.assertEqual(fuse_custom_config.preserved_attributes, ["attr1", "attr2"])

    def test_fuse_custom_config_from_dict(self):
        fuse_custom_config_dict = {PRESERVED_ATTRIBUTES_DICT_KEY: ["attr1", "attr2"]}
        fuse_custom_config = FuseCustomConfig.from_dict(fuse_custom_config_dict)
        self.assertEqual(fuse_custom_config.preserved_attributes, ["attr1", "attr2"])

    def test_fuse_custom_config_to_dict(self):
        fuse_custom_config_dict = {PRESERVED_ATTRIBUTES_DICT_KEY: ["attr1", "attr2"]}
        fuse_custom_config = FuseCustomConfig().set_preserved_attributes(["attr1", "attr2"])
        self.assertEqual(fuse_custom_config.to_dict(), fuse_custom_config_dict)

    def test_remove_qconfig(self):
        class M(torch.nn.Module):
            def __init__(self):
                super().__init__()
                self.avg_pool = torch.nn.AvgPool2d(1)

            def forward(self, x):
                return self.avg_pool(x)

        m = M().eval()
        qconfig_dict = {'': default_qconfig}
        example_inputs = (torch.randn(1, 1, 1, 1),)
        m = prepare_fx(m, qconfig_dict, example_inputs=example_inputs)
        m(*example_inputs)
        m = convert_fx(m)
        m(*example_inputs)
        for name, module in m.named_modules():
            self.assertFalse(hasattr(module, 'qconfig'),
                             'qconfig is not removed for ' + name)

    def test_return_none(self):
        class M(torch.nn.Module):
            def forward(self, x):
                pass

        m = M().eval()
        qconfig_dict = {'': torch.ao.quantization.default_qconfig}
        m = prepare_fx(m, qconfig_dict, example_inputs=(torch.randn(1),))
        m = convert_fx(m)

    def test_default_quant_after_none_qconfig(self):
        """ Make sure default quant is inserted properly"""
        class M(torch.nn.Module):
            def __init__(self):
                super().__init__()
                self.conv1 = torch.nn.Conv2d(1, 1, 1)
                self.conv2 = torch.nn.Conv2d(1, 1, 1)

            def forward(self, x):
                x = self.conv1(x)
                x = x.transpose(1, 2)
                x = self.conv2(x)

        m = M().eval()
        qconfig_dict = {
            "": default_qconfig,
            "module_name": [
                ("conv1", None)
            ]
        }
        m = prepare_fx(m, qconfig_dict, example_inputs=(torch.randn(1, 1, 1, 1),))
        m = convert_fx(m)

    def test_qconfig_for_call_method(self):
        class Sub(torch.nn.Module):
            def __init__(self):
                super().__init__()
                self.conv = torch.nn.Conv2d(1, 1, 1)

            def forward(self, x):
                x = x.transpose(2, 3)
                x = self.conv(x)
                return x.transpose(2, 3)

        class M(torch.nn.Module):
            def __init__(self):
                super().__init__()
                self.sub = Sub()
                self.conv1 = torch.nn.Conv2d(1, 1, 1)
                self.conv2 = torch.nn.Conv2d(1, 1, 1)

            def forward(self, x):
                x = self.conv1(x)
                x = self.sub(x)
                x = self.conv2(x)
                return x.transpose(2, 3)

        qconfig_dict1 = {"": default_qconfig, "module_name": [("sub", None)]}
        # since sub is configured to have qconfig None, we should dequantize the output
        # of self.conv1 and quantize the input of self.conv2
        # dequantize after conv2 should happen after transpose since
        # it is configured with default_qconfig
        # nodes in Sub module instance is not quantized
        node_list1 = [
            ns.call_function(torch.quantize_per_tensor),
            ns.call_module(nnq.Conv2d),
            ns.call_method("dequantize"),
            ns.call_method("transpose"),
            ns.call_module(nn.Conv2d),
            ns.call_method("transpose"),
            ns.call_function(torch.quantize_per_tensor),
            ns.call_module(nnq.Conv2d),
            ns.call_method("transpose"),
            ns.call_method("dequantize")
        ]

        qconfig_dict2 = {"": None, "module_name": [("sub", default_qconfig)]}
        # Only nodes in Sub module instance are quantized
        # the first transpose is not quantized because the input is not quantized
        node_list2 = [
            ns.call_module(nn.Conv2d),
            ns.call_function(torch.quantize_per_tensor),
            ns.call_method("transpose"),
            ns.call_module(nnq.Conv2d),
            ns.call_method("transpose"),
            ns.call_method("dequantize"),
            ns.call_module(nn.Conv2d),
            ns.call_method("transpose"),
        ]

        for qconfig_dict, node_list in [
                (qconfig_dict1, node_list1),
                (qconfig_dict2, node_list2)
        ]:
            example_inputs = (torch.randn(2, 1, 3, 3),)
            m = M().eval()
            m = prepare_fx(m, qconfig_dict, example_inputs=example_inputs)
            m(torch.randn(2, 1, 3, 3))
            m = convert_fx(m)
            self.checkGraphModuleNodes(m, expected_node_list=node_list)
            # make sure it runs
            m(*example_inputs)

    def test_qconfig_for_call_func(self):
        class Linear(torch.nn.Module):
            def __init__(self):
                super().__init__()
                self.w = torch.ones(5, 5)
                self.b = torch.zeros(5)

            def forward(self, x):
                return torch.nn.functional.linear(x, self.w, self.b)

        class M(torch.nn.Module):
            def __init__(self):
                super().__init__()
                self.mods1 = torch.nn.Sequential(
                    Linear(),
                    Linear()
                )
                self.mods2 = Linear()

            def forward(self, x):
                x = self.mods1(x)
                x = self.mods2(x)
                return x

        model = M().eval()
        example_inputs = (torch.rand(5, 5),)
        qconfig_dict = {"": default_qconfig, "module_name": [("mods2", None)]}
        m = prepare_fx(model, qconfig_dict, example_inputs=example_inputs)
        m(*example_inputs)

        m = convert_fx(m)
        node_list = [
            ns.call_function(torch.quantize_per_tensor),
            ns.call_function(torch.ops.quantized.linear),
            ns.call_function(torch.ops.quantized.linear),
            ns.call_method('dequantize'),
            ns.call_function(torch.nn.functional.linear)
        ]
        self.checkGraphModuleNodes(m, expected_node_list=node_list)
        m(torch.rand(5, 5))

    def test_preserve_attributes(self):
        class M(torch.nn.Module):
            def __init__(self):
                super().__init__()
                self.conv = torch.nn.Conv2d(1, 1, 1)

            def forward(self, x):
                return self.conv(x)

        m = M()
        m.eval()
        m.preserved_attr = 3
        prepare_custom_config_dict = {
            "preserved_attributes": ["preserved_attr"]
        }
        example_inputs = (torch.randn(1, 1, 1, 1),)
        m = prepare_fx(
            m,
            {"": default_qconfig},
            example_inputs=example_inputs,
            prepare_custom_config=prepare_custom_config_dict)

        def assertAttrPreserved(m):
            self.assertTrue(hasattr(m, "preserved_attr"))
            self.assertEqual(m.preserved_attr, 3)

        assertAttrPreserved(m)
        convert_custom_config_dict = {
            "preserved_attributes": ["preserved_attr"]
        }
        m = convert_fx(m, convert_custom_config=convert_custom_config_dict)
        assertAttrPreserved(m)

    @skipIfNoFBGEMM
    def test_qat_and_script(self):
        model = LinearModelWithSubmodule().train()
        qengine = torch.backends.quantized.engine
        qconfig_dict = {'': torch.ao.quantization.get_default_qat_qconfig(qengine)}
        x = torch.randn(5, 5)
        example_inputs = (x,)
        model = prepare_qat_fx(model, qconfig_dict, example_inputs=example_inputs)

        # ensure scripting works
        scripted = torch.jit.script(model)
        # run one round to make sure model runs
        scripted(x)
        FileCheck().check_count('FakeQuantize = prim::GetAttr[name="', 4, exactly=True) \
                   .run(scripted.graph)

        # disable fake_quant and observer
        for epoch in range(3):
            if epoch == 1:
                scripted.apply(torch.ao.quantization.disable_observer)
            if epoch == 2:
                scripted.apply(torch.ao.quantization.disable_fake_quant)

        # ensure the fake_quant and observer have been disabled.
        matches = ['.fake_quant_enabled', '.observer_enabled']
        for key, v in scripted.state_dict().items():
            if any(x in key for x in matches):
                self.assertEqual(v, torch.tensor([0], dtype=torch.int64))

        # enable them back
        scripted.apply(torch.ao.quantization.enable_fake_quant)
        scripted.apply(torch.ao.quantization.enable_observer)
        for key, v in scripted.state_dict().items():
            if any(x in key for x in matches):
                self.assertEqual(v, torch.tensor([1], dtype=torch.int64))

    @skipIfNoFBGEMM
    def test_save_observer_state_dict(self):
        orig = LinearModelWithSubmodule().eval()
        model = orig
        qconfig_dict = {'': torch.ao.quantization.get_default_qconfig('fbgemm')}
        x = torch.randn(5, 5)
        model = prepare_fx(model, qconfig_dict, example_inputs=(x,))

        # run it through input
        model(x)

        quant = convert_fx(model)

        # save state_dict of model
        obs_dict = torch.ao.quantization.get_observer_state_dict(model)
        b = io.BytesIO()
        torch.save(obs_dict, b)
        b.seek(0)

        # Load the stats into new model
        model_2 = orig
        model_2 = prepare_fx(model_2, qconfig_dict, example_inputs=(x,))

        loaded_dict = torch.load(b)
        torch.ao.quantization.load_observer_state_dict(model_2, loaded_dict)

        quant_2 = convert_fx(model_2)

        # Verify that loaded state dict produces same results.
        self.assertEqual(quant(x), quant_2(x))

    @skipIfNoFBGEMM
    def test_custom_module_class(self):
        class CustomModule(torch.nn.Module):
            def __init__(self):
                super().__init__()
                self.linear = torch.nn.Linear(3, 3)

            def forward(self, x):
                return self.linear(x)

        class ObservedCustomModule(torch.nn.Module):
            def __init__(self, linear):
                super().__init__()
                self.linear = linear

            def forward(self, x):
                return self.linear(x)

            @classmethod
            def from_float(cls, float_module):
                assert hasattr(float_module, 'qconfig')
                observed = cls(float_module.linear)
                observed.qconfig = float_module.qconfig
                return observed

        class StaticQuantCustomModule(torch.nn.Module):
            def __init__(self, linear):
                super().__init__()
                self.linear = linear

            def forward(self, x):
                return self.linear(x)

            @classmethod
            def from_observed(cls, observed_module):
                assert hasattr(observed_module, 'qconfig')
                assert hasattr(observed_module, 'activation_post_process')
                observed_module.linear.activation_post_process = \
                    observed_module.activation_post_process
                quantized = cls(nnq.Linear.from_float(observed_module.linear))
                return quantized

        class DynamicQuantCustomModule(torch.nn.Module):
            def __init__(self, linear):
                super().__init__()
                self.linear = linear

            def forward(self, x):
                return self.linear(x)

            @classmethod
            def from_observed(cls, observed_module):
                assert hasattr(observed_module, 'qconfig')
                observed_module.linear.qconfig = observed_module.qconfig
                quantized = cls(nnqd.Linear.from_float(observed_module.linear))
                return quantized

        class M(torch.nn.Module):
            def __init__(self):
                super().__init__()
                self.linear = torch.nn.Linear(3, 3)
                self.custom = CustomModule()

            def forward(self, x):
                x = self.linear(x)
                x = self.custom(x)
                return x

        class RefM(torch.nn.Module):
            def __init__(self):
                super().__init__()
                self.linear1 = torch.nn.Linear(3, 3)
                self.linear2 = torch.nn.Linear(3, 3)

            def forward(self, x):
                x = self.linear1(x)
                x = self.linear2(x)
                return x

        # instantiate M and RefM and align the parameters
        original_m = M().eval()
        original_ref_m = RefM().eval()
        original_ref_m.linear1.weight = torch.nn.Parameter(original_m.linear.weight.detach())
        original_ref_m.linear1.bias = torch.nn.Parameter(original_m.linear.bias.detach())
        original_ref_m.linear2.weight = torch.nn.Parameter(original_m.custom.linear.weight.detach())
        original_ref_m.linear2.bias = torch.nn.Parameter(original_m.custom.linear.bias.detach())

        a16_qconfig = QConfig(
            activation=MinMaxObserver.with_args(dtype=torch.qint32, quant_min=0, quant_max=65536),
            weight=default_weight_observer,
        )
        test_configs = {
            "static": (default_qconfig, StaticQuantCustomModule, 3),
            "static_a16": (a16_qconfig, StaticQuantCustomModule, 3),
            "dynamic": (default_dynamic_qconfig, DynamicQuantCustomModule, 0)
        }

        for quant_type in [QuantType.STATIC, QuantType.DYNAMIC]:
            key = _get_quant_type_to_str(quant_type)
            qconfig, quantized_module_class, num_observers = test_configs[key]
            qconfig_dict = {"": qconfig}
            if key == "static":
                prepare_custom_config_dict = {
                    "float_to_observed_custom_module_class": {
                        "static": {
                            CustomModule: ObservedCustomModule
                        }
                    }
                }
                convert_custom_config_dict = {
                    "observed_to_quantized_custom_module_class": {
                        "static": {
                            ObservedCustomModule: quantized_module_class
                        }
                    }
                }
            else:
                prepare_custom_config_dict = {
                    "non_traceable_module_class": [
                        CustomModule
                    ]
                }
                convert_custom_config_dict = {
                    "observed_to_quantized_custom_module_class": {
                        "dynamic": {
                            CustomModule: quantized_module_class
                        }
                    }
                }

            example_inputs = (torch.randn(3, 3),)
            # check prepared model
            m = prepare_fx(
                copy.deepcopy(original_m),
                qconfig_dict,
                example_inputs=example_inputs,
                prepare_custom_config=prepare_custom_config_dict)
            # calibration
            m(*example_inputs)
            # all activation observers are inserted in the top level module
            count_check = {
                ns.call_module(torch.ao.quantization.MinMaxObserver): num_observers
            }
            self.checkGraphModuleNodes(m, expected_node_occurrence=count_check)

            # check converted/quantized model
            m = convert_fx(
                m,
                convert_custom_config=convert_custom_config_dict)
            if quant_type == QuantType.STATIC:
                count_check = {
                    ns.call_function(torch.quantize_per_tensor) : 1,
                    ns.call_module(nnq.Linear) : 1,
                    ns.call_method('dequantize') : 1,
                }
                self.checkGraphModuleNodes(m, expected_node_occurrence=count_check)
            self.assertEqual(type(m.custom), quantized_module_class)
            res = m(*example_inputs)

            # quantize the reference model
            ref_m = prepare_fx(
                copy.deepcopy(original_ref_m), qconfig_dict, example_inputs=example_inputs)
            ref_m(*example_inputs)
            ref_m = convert_fx(ref_m)
            ref_res = ref_m(*example_inputs)
            self.assertEqual(res, ref_res)

    @skipIfNoFBGEMM
    def test_custom_module_class_input_has_multiple_users(self):
        """ Tests that the flow still works when the input of custom module
        has multiple users
        """
        class CustomModule(torch.nn.Module):
            def __init__(self):
                super().__init__()
                self.linear = torch.nn.Linear(3, 3)

            def forward(self, x):
                return self.linear(x)

        class ObservedCustomModule(torch.nn.Module):
            def __init__(self, linear):
                super().__init__()
                self.linear = linear

            def forward(self, x):
                return self.linear(x)

            @classmethod
            def from_float(cls, float_module):
                assert hasattr(float_module, 'qconfig')
                observed = cls(float_module.linear)
                observed.qconfig = float_module.qconfig
                return observed

        class StaticQuantCustomModule(torch.nn.Module):
            def __init__(self, linear):
                super().__init__()
                self.linear = linear

            def forward(self, x):
                return self.linear(x)

            @classmethod
            def from_observed(cls, observed_module):
                assert hasattr(observed_module, 'qconfig')
                assert hasattr(observed_module, 'activation_post_process')
                observed_module.linear.activation_post_process = \
                    observed_module.activation_post_process
                quantized = cls(nnq.Linear.from_float(observed_module.linear))
                return quantized

        class M(torch.nn.Module):
            def __init__(self):
                super().__init__()
                self.linear = torch.nn.Linear(3, 3)
                self.custom = CustomModule()

            def forward(self, x0):
                x1 = self.custom(x0)
                x2 = self.linear(x0)
                return x1 + x2

        prepare_custom_config_dict = {
            "float_to_observed_custom_module_class": {
                "static": {
                    CustomModule: ObservedCustomModule
                }
            }
        }
        convert_custom_config_dict = {
            "observed_to_quantized_custom_module_class": {
                "static": {
                    ObservedCustomModule: StaticQuantCustomModule
                }
            }
        }
        m = M().eval()
        example_inputs = (torch.randn(3, 3),)
        m = prepare_fx(
            m,
            {"": default_qconfig},
            example_inputs=example_inputs,
            prepare_custom_config=prepare_custom_config_dict)
        # make sure it works
        m = convert_fx(
            m,
            convert_custom_config=convert_custom_config_dict)
        # make sure it runs
        m(*example_inputs)

    @skipIfNoFBGEMM
    def test_non_traceable_module(self):
        class NonTraceable(torch.nn.Module):
            def __init__(self):
                super().__init__()

            def forward(self, x):
                for k in x.keys():
                    print(x[k])
                return x

        class NonTraceable2(torch.nn.Module):
            def __init__(self):
                super().__init__()

            def forward(self, x):
                # data dependent control flow is not traceable
                for i in x:
                    print(i)
                return x

        class M(torch.nn.Module):
            def __init__(self):
                super().__init__()
                self.m1 = NonTraceable()
                self.m2 = NonTraceable2()

            def forward(self, x):
                x = self.m1(x)
                x = self.m2(x)
                return x

        m = M().eval()
        qconfig_dict = {"": default_qconfig}
        prepare_custom_config_dict = {
            "non_traceable_module_name": [
                "m1"
            ],
            "non_traceable_module_class": [
                NonTraceable2
            ]
        }
        m = prepare_fx(
            m, qconfig_dict,
            example_inputs=({"key": torch.randn(1)},),
            prepare_custom_config=prepare_custom_config_dict)

        node_occurrence = {
            ns.call_module(NonTraceable) : 1,
            ns.call_module(NonTraceable2) : 1,
        }
        # make sure these modules are not traced
        self.checkGraphModuleNodes(m, expected_node_occurrence=node_occurrence)

    def test_prepared_model_deepcopy(self):
        """Ensures that copy.deepcopy works correctly on a prepared model.
        """
        class M(torch.nn.Module):
            def __init__(self):
                super().__init__()
                self.conv = torch.nn.Conv2d(1, 1, 1)
                self._foobar = 'foobar'
                self.foobar2 = 'foobar2'

            def forward(self, x):
                x = self.conv(x)
                return x

        m = M()
        m.eval()
        qconfig_dict = {'': torch.ao.quantization.default_qconfig}
        example_inputs = (torch.randn(4, 1, 4, 4),)
        prepared = prepare_fx(m, qconfig_dict, example_inputs=example_inputs)
        # calibrate
        prepared(*example_inputs)
        # copy
        prepared_copy = copy.deepcopy(prepared)
        # quantize, should run with no errors
        quantized = convert_fx(prepared_copy)

    def test_quantized_model_type(self):
        """ Test state_dict and deepcopy works properly in the quantized model
        """
        class M(torch.nn.Module):
            def __init__(self):
                super().__init__()
                self.linear = torch.nn.Linear(5, 5)

            def forward(self, x):
                return self.linear(x)

        example_inputs = (torch.rand(8, 5),)
        m = M().eval()
        m = prepare_fx(m, {"": default_qconfig}, example_inputs=example_inputs)
        m = convert_fx(m)
        # test deepcopy
        m_copy = copy.deepcopy(m)
        self.assertEqual(m_copy(*example_inputs), m(*example_inputs))

        # test state_dict
        state_dict = m.state_dict()
        m_new = M().eval()
        m_new = prepare_fx(m_new, {"": default_qconfig}, example_inputs=example_inputs)
        m_new = convert_fx(m_new)
        m_new.load_state_dict(state_dict)
        self.assertEqual(m_new(*example_inputs), m(*example_inputs))

    def test_dequantize(self):
        r""" Test to make sure dequantize node are placed before
        non-quantizable node
        """
        class M(torch.nn.Module):
            def __init__(self):
                super().__init__()
                self.conv = torch.nn.Conv2d(1, 1, 1)
                self.act = torch.nn.GELU()

            def forward(self, x):
                x = self.conv(x)
                return self.act(x)

        data = torch.rand(5, 1, 3, 3, dtype=torch.float)
        for quant_type in self.static_quant_types:
            node_list = [
                ns.call_module(nnq.Conv2d),
                ns.call_method("dequantize"),
                ns.call_module(nn.GELU),
            ]
            self.checkGraphModeFxOp(
                M().eval(), (data,), quant_type, expected_node_list=node_list)

    def test_sequential(self):
        class M(torch.nn.Module):
            def __init__(self):
                super().__init__()
                self.convs = torch.nn.Sequential(
                    torch.nn.Conv2d(1, 1, 1),
                    torch.nn.Conv2d(1, 1, 1)
                )

            def forward(self, x):
                x = self.convs(x)
                return x

        data = torch.rand(5, 1, 3, 3, dtype=torch.float)
        for quant_type in self.static_quant_types:
            node_list = [
                ns.call_module(nnq.Conv2d),
                ns.call_module(nnq.Conv2d),
            ]
            self.checkGraphModeFxOp(
                M().eval(), (data,), quant_type, expected_node_list=node_list)

    def _test_quantized_inputs_outputs(
            self, prepare_custom_config_dict, prepare_count_check,
            convert_count_check):
        """
        Test the option to have inputs and outputs of the graph quantized
        """
        class M(torch.nn.Module):
            def __init__(self):
                super().__init__()
                self.conv1 = torch.nn.Conv2d(1, 1, 1)
                self.conv2 = torch.nn.Conv2d(1, 1, 1)

            def forward(self, x):
                x = self.conv1(x)
                x = self.conv2(x)
                return x

        # quantized input, quantized output
        m = M()
        qconfig_dict = {'': torch.ao.quantization.default_qconfig}
        example_inputs = (torch.randn(1, 1, 4, 4),)
        m.eval()
        mp = torch.ao.quantization.quantize_fx.prepare_fx(
            m, qconfig_dict,
            example_inputs=example_inputs,
            prepare_custom_config=prepare_custom_config_dict)
        self.checkGraphModuleNodes(mp, expected_node_occurrence=prepare_count_check)
        mp(*example_inputs)
        mq = torch.ao.quantization.quantize_fx.convert_fx(mp)
        self.checkGraphModuleNodes(mq, expected_node_occurrence=convert_count_check)

    def test_quantized_input_quantized_output(self):
        prepare_custom_config_dict = {
            'input_quantized_idxs': [0], 'output_quantized_idxs': [0]}
        prepare_count_check = {
            ns.call_module(torch.ao.quantization.MinMaxObserver): 2,
        }
        convert_count_check = {
            ns.call_function(torch.quantize_per_tensor): 0,
            ns.call_method('dequantize'): 0,
        }
        self._test_quantized_inputs_outputs(
            prepare_custom_config_dict, prepare_count_check, convert_count_check)

    def test_fp32_input_quantized_output(self):
        prepare_custom_config_dict = {
            'output_quantized_idxs': [0]}
        prepare_count_check = {
            ns.call_module(torch.ao.quantization.MinMaxObserver): 3,
        }
        convert_count_check = {
            ns.call_function(torch.quantize_per_tensor): 1,
            ns.call_method('dequantize'): 0,
        }
        self._test_quantized_inputs_outputs(
            prepare_custom_config_dict, prepare_count_check, convert_count_check)

    def test_quantized_input_fp32_output(self):
        prepare_custom_config_dict = {
            'input_quantized_idxs': [0]}
        prepare_count_check = {
            ns.call_module(torch.ao.quantization.MinMaxObserver): 2,
        }
        convert_count_check = {
            ns.call_function(torch.quantize_per_tensor): 0,
            ns.call_method('dequantize'): 1,
        }
        self._test_quantized_inputs_outputs(
            prepare_custom_config_dict, prepare_count_check, convert_count_check)

    def test_fp32_input_fp32_output(self):
        prepare_custom_config_dict = {}
        prepare_count_check = {
            ns.call_module(torch.ao.quantization.MinMaxObserver): 3,
        }
        convert_count_check = {
            ns.call_function(torch.quantize_per_tensor): 1,
            ns.call_method('dequantize'): 1,
        }
        self._test_quantized_inputs_outputs(
            prepare_custom_config_dict, prepare_count_check, convert_count_check)

    @skipIfNoFBGEMM
    def test_convtranspose_per_channel_fails_early(self):
        r"""
        Verifies that attempting to quantize a ConvTranspose module with per-Channel
        weight observers fails in the prepare step, as opposed to the convert step.
        """
        m = torch.nn.Sequential(torch.nn.ConvTranspose2d(1, 1, 1))
        m.eval()
        qconfig_dict = {'': torch.ao.quantization.get_default_qconfig('fbgemm')}
        with self.assertRaises(AssertionError) as context:
            mp = prepare_fx(m, qconfig_dict, example_inputs=(torch.randn(1, 1, 1, 1),))
        self.assertTrue(
            str(context.exception) ==
            'Per channel weight observer is not supported yet for ConvTranspose{n}d.')

    @skipIfNoFBGEMM
    def test_qparams_buffers(self):
        class Linear(torch.nn.Module):
            def __init__(self):
                super().__init__()
                self.w = torch.ones(5, 5)
                self.b = torch.zeros(5)

            def forward(self, x):
                return torch.nn.functional.linear(x, self.w, self.b)

        class M(torch.nn.Module):
            def __init__(self):
                super().__init__()
                self.mods1 = torch.nn.Sequential(
                    Linear(),
                    Linear()
                )
                self.mods2 = Linear()

            def forward(self, x):
                x = self.mods1(x)
                x = self.mods2(x)
                return x

        model = M().eval()
        qconfig_dict = {"": default_qconfig}
        example_inputs = (torch.rand(5, 5),)
        m = prepare_fx(model, qconfig_dict, example_inputs=example_inputs)
        m(*example_inputs)
        m = convert_fx(m)
        keys = m.state_dict().keys()
        quant_scale_count = quant_zero_point = scale_count = zero_point_count = 0
        for k in keys:
            if 'input_scale' in k:
                quant_scale_count = quant_scale_count + 1
            elif 'input_zero_point' in k:
                quant_zero_point = quant_zero_point + 1
            elif 'scale' in k:
                scale_count = scale_count + 1
            elif 'zero_point' in k:
                zero_point_count = zero_point_count + 1

        # Expect each quantized linear op to have a scale and zero point
        self.assertTrue(scale_count == 3, "Expect each quantized linear op to have a scale in state_dict")
        self.assertTrue(zero_point_count == 3, "Expect each quantized linear op to have a zero_point in state_dict")
        # ensure it runs
        m(*example_inputs)
        # ensure it is scriptable
        scripted = torch.jit.script(m)
        scripted_keys = scripted.state_dict().keys()
        scripted.mods1_0_packed_weight_0 = m.state_dict()["mods1_0_packed_weight_0"]
        non_packed_weight_keys = [key for key in keys if "_packed_weight" not in key]
        self.assertTrue(
            set(scripted_keys) == set(non_packed_weight_keys),
            "Expected the scripted model to preserve the state_dict for non-packed weight attributes")
        # TODO: probably don't want to hardcode the attribute names, since they are generated
        for attr_name in [
                "mods1_0_input_scale_0", "mods1_0_input_zero_point_0",
                "mods1_0_scale_1", "mods1_0_zero_point_1",
                "mods1_1_scale_1", "mods1_1_zero_point_1",
                "mods2_scale_1", "mods2_zero_point_1"]:
            self.assertTrue(hasattr(m, attr_name), attr_name + " not found.")

    @skipIfNoFBGEMM
    def test_packed_weight_fused_op(self):
        class Linear(torch.nn.Module):
            def __init__(self):
                super().__init__()
                self.w = torch.ones(5, 5)
                self.b = torch.zeros(5)

            def forward(self, x):
                return F.linear(x, self.w, self.b)

        class M(torch.nn.Module):
            def __init__(self):
                super().__init__()
                self.mods1 = torch.nn.Sequential(
                    Linear(),
                    Linear()
                )
                self.mods2 = Linear()
                self.relu = F.relu

            def forward(self, x):
                x = self.mods1(x)
                x = self.mods2(x)
                x = self.relu(x)
                return x

        model = M().eval()
        example_inputs = (torch.rand(5, 5),)
        qconfig_dict = {"": default_qconfig}
        m = prepare_fx(model, qconfig_dict, example_inputs=example_inputs)
        m(*example_inputs)
        m = convert_fx(m)
        assert hasattr(m, "mods1_0_packed_weight_0")
        assert hasattr(m, "mods1_1_packed_weight_0")
        assert hasattr(m, "mods2_packed_weight_0")

    @skipIfNoFBGEMM
    def test_mul_add_fp16_config(self):
        with override_quantized_engine('fbgemm'):
            class Linear(torch.nn.Module):
                def __init__(self):
                    super().__init__()
                    self.w = torch.ones(5, 5)
                    self.b = torch.zeros(5)

                def forward(self, x):
                    return torch.nn.functional.linear(x, self.w, self.b)

            class M(torch.nn.Module):
                def __init__(self):
                    super().__init__()
                    self.mods1 = torch.nn.Sequential(
                        Linear(),
                        Linear()
                    )
                    self.mods2 = Linear()

                def forward(self, x):
                    x = x * 5
                    x = x + 5
                    x = self.mods1(x)
                    x = self.mods2(x)
                    return x
            model = M().eval()
            qconfig_dict = {"": float16_dynamic_qconfig}
            example_inputs = (torch.rand(5, 5),)
            m = prepare_fx(model, qconfig_dict, example_inputs=example_inputs)
            m = convert_fx(m)
            # make sure it runs
            m(*example_inputs)

    def test_getattr_with_nontensor_result(self):
        """
        Verifies that binary ops get quantized correctly if some
        of the args are nodes but not Tensors, such as an `x.ndim`
        pattern.
        """
        class M1(torch.nn.Module):
            def __init__(self):
                super().__init__()

            def forward(self, x):
                dims = x.ndim
                dims_sub = dims - 1
                dims_sub2 = dims_sub - 1
                x = torch.add(x, dims_sub2)
                return x

        class M2(torch.nn.Module):
            def __init__(self):
                super().__init__()

            def forward(self, x):
                dims = x.ndim
                dims_sub = dims - 2
                mul = [1] * dims_sub
                dims_list = [-1, x.size(1)] + mul
                x = x.view(dims_list)
                return x

        class M3(torch.nn.Module):
            def forward(self, x):
                shape = x.shape
                x = x.view(shape)
                return x

        for cls in (M1, M2, M3):
            m = cls().eval()
            example_inputs = (torch.rand(4, 4, 4, 4),)
            m(*example_inputs)
            qconfig_dict = {'': torch.ao.quantization.default_qconfig}
            mp = prepare_fx(m, qconfig_dict, example_inputs=example_inputs)
            mp(torch.rand(4, 4, 4, 4))
            mc = convert_fx(mp)

    class _NonReferenceTestModel(nn.Module):
        def __init__(self, func, lin_in, lin_out):
            super().__init__()
            self.conv1 = nn.Conv2d(3, 6, 5)
            self.pool = nn.MaxPool2d(2, 2)
            self.lin = nn.Linear(lin_in, lin_out)
            self.func = func

        def forward(self, x, y, z):
            x = self.pool(F.relu(self.conv1(x)))
            x = torch.flatten(x, 1)
            x = self.func(x, y, z)
            x = self.lin(x)
            return x

    # This function looks at the node specified by the NodeInfo in the key of
    # node_info_to_non_tensor_args and checks that the args at specified indices
    # are not observed (since they are non tensors). If the args at those indices
    # are a tuple/list (which do not show up as nodes) the function checks the
    # individual elements of the tuple/list recursively.
    def _check_not_observed(self, model, node_info_to_non_tensor_args):

        # this is a helper function (for easier recursion) that checks whether
        # arg_node is observed
        def _check_node_not_observed(model, arg_node, node):
            if isinstance(arg_node, tuple) or isinstance(arg_node, list):
                for new_node in arg_node:
                    _check_node_not_observed(model, new_node, node)
            elif arg_node.op == "call_module":
                self.assertTrue(
                    not is_activation_post_process(getattr(model, arg_node.target)),
                    "Arg: {0} of node: {1} is observed but is not a float tensor".format(
                        arg_node, node
                    ),
                )

        for node in model.graph.nodes:
            indices = node_info_to_non_tensor_args.get(
                NodeInfo(node.op, node.target), []
            )
            for index in indices:
                if index < len(node.args):
                    arg_node = node.args[index]
                    _check_node_not_observed(model, arg_node, node)

    # This test checks that the model gets prepared correct, doesn't have observers
    # on specific ops (see _check_not_observed) and that the prepared model runs
    def _test_dtype_propagation(self, model, node_info_to_non_tensor_args, *args):
        model.eval()
        qconfig_dict = {"": torch.ao.quantization.get_default_qconfig("fbgemm")}
        prepared_model = prepare_fx(model, qconfig_dict, example_inputs=tuple(args))
        self._check_not_observed(prepared_model, node_info_to_non_tensor_args)
        prepared_model(*args)

    def test_masked_fill_nontensor_args_not_observed(self):
        def func(x, y, z):
            return x.masked_fill(y, z)

        model = self._NonReferenceTestModel(func, 1176, 1)
        args = [torch.randn(5, 3, 32, 32), torch.randn(1176) > 0, 0.1]
        node_info_to_non_tensor_args = {NodeInfo("call_method", "masked_fill"): [1, 2]}
        self._test_dtype_propagation(model, node_info_to_non_tensor_args, *args)

    def test_permute_nontensor_args_not_observed(self):
        def func(x, y, z):
            return x.permute(y, z)

        model = self._NonReferenceTestModel(func, 1176, 1)
        args = [torch.randn(5, 3, 32, 32), 0, 1]
        node_info_to_non_tensor_args = {NodeInfo("call_method", "permute"): [1, 2]}
        self._test_dtype_propagation(model, node_info_to_non_tensor_args, *args)

    def test_repeat_nontensor_args_not_observed(self):
        def func(x, y, z):
            return x.repeat(y, z)

        model = self._NonReferenceTestModel(func, 1176, 1)
        args = [torch.randn(5, 3, 32, 32), 2, 1]
        node_info_to_non_tensor_args = {NodeInfo("call_method", "repeat"): [1, 2]}
        self._test_dtype_propagation(model, node_info_to_non_tensor_args, *args)

    def test_reshape_nontensor_args_not_observed(self):
        def func(x, y, z):
            return x.reshape(-1, y)

        model = self._NonReferenceTestModel(func, 5, 1)
        args = [torch.randn(5, 3, 32, 32), 5, None]
        node_info_to_non_tensor_args = {NodeInfo("call_method", "reshape"): [2]}
        self._test_dtype_propagation(model, node_info_to_non_tensor_args, *args)

    def test_size_nontensor_args_not_observed(self):
        def func(x, y, z):
            return x.reshape((-1, x.size(y)))

        model = self._NonReferenceTestModel(func, 5, 1)
        args = [torch.randn(5, 3, 32, 32), 0, None]
        node_info_to_non_tensor_args = {NodeInfo("call_method", "size"): [1]}
        self._test_dtype_propagation(model, node_info_to_non_tensor_args, *args)

    def test_transpose_nontensor_args_not_observed(self):
        def func(x, y, z):
            return x.transpose(y, z)

        model = self._NonReferenceTestModel(func, 5, 1)
        args = [torch.randn(5, 3, 32, 32), 0, 1]
        node_info_to_non_tensor_args = {NodeInfo("call_method", "transpose"): [1, 2]}
        self._test_dtype_propagation(model, node_info_to_non_tensor_args, *args)

    def test_torch_transpose_nontensor_args_not_observed(self):
        # TODO: make torch.transpose traceable by fx when using
        # variable nontensor arguments
        # func = lambda x, y, z: torch.transpose(x, y, z) # error
        def func(x, y, z):
            return torch.transpose(x, 0, 1)

        model = self._NonReferenceTestModel(func, 5, 1)
        node_info_to_non_tensor_args = {
            NodeInfo("call_method", torch.transpose): [1, 2]
        }
        args = [torch.randn(5, 3, 32, 32), 0, 1]
        self._test_dtype_propagation(model, node_info_to_non_tensor_args, *args)

    def test_unsqueeze_nontensor_args_not_observed(self):
        def func(x, y, z):
            return x.unsqueeze(y)

        model = self._NonReferenceTestModel(func, 1176, 1)
        args = [torch.randn(5, 3, 32, 32), 1, None]
        node_info_to_non_tensor_args = {NodeInfo("call_method", "unsqueeze"): [1]}
        self._test_dtype_propagation(model, node_info_to_non_tensor_args, *args)

    def test_unsqueeze__nontensor_args_not_observed(self):
        def func(x, y, z):
            return x.unsqueeze_(y)

        model = self._NonReferenceTestModel(func, 1176, 1)
        args = [torch.randn(5, 3, 32, 32), 1, None]
        node_info_to_non_tensor_args = {NodeInfo("call_method", "unsqueeze_"): [1]}
        self._test_dtype_propagation(model, node_info_to_non_tensor_args, *args)

    def test_torch_unsqueeze_nontensor_args_not_observed(self):
        # TODO: make torch.unsqueeze scriptable by fx when using
        # variable nontensor arguments
        # func = lambda x, y, z: torch.unsqueeze(x, y) # error
        def func(x, y, z):
            return torch.unsqueeze(x, 1)

        model = self._NonReferenceTestModel(func, 1176, 1)
        args = [torch.randn(5, 3, 32, 32), 1, None]
        node_info_to_non_tensor_args = {NodeInfo("call_method", torch.unsqueeze): [1]}
        self._test_dtype_propagation(model, node_info_to_non_tensor_args, *args)

    def test_view_nontensor_args_not_observed(self):
        def func(x, y, z):
            return x.view(-1, y)

        model = self._NonReferenceTestModel(func, 5, 1)
        args = [torch.randn(5, 3, 32, 32), 5, None]
        node_info_to_non_tensor_args = {NodeInfo("call_method", "view"): [2]}
        self._test_dtype_propagation(model, node_info_to_non_tensor_args, *args)

    def test_propagate_dtypes_for_known_nodes_list_args(self):
        def func(x, y, z):
            return x.reshape(y)

        model = self._NonReferenceTestModel(func, 5, 1)
        args = [torch.randn(5, 3, 32, 32), [-1, 5], None]
        node_info_to_non_tensor_args = {NodeInfo("call_method", "reshape"): [1]}
        self._test_dtype_propagation(model, node_info_to_non_tensor_args, *args)

    def test_propagate_dtypes_for_known_nodes_split_list_args(self):
        def func(x, y, z):
            return x.reshape([y, z])

        model = self._NonReferenceTestModel(func, 5, 1)
        args = [torch.randn(5, 3, 32, 32), -1, 5]
        node_info_to_non_tensor_args = {NodeInfo("call_method", "reshape"): [1]}
        self._test_dtype_propagation(model, node_info_to_non_tensor_args, *args)

    def test_propagate_dtypes_for_known_nodes_tuple_args(self):
        def func(x, y, z):
            return x.reshape(y)

        model = self._NonReferenceTestModel(func, 5, 1)
        args = [torch.randn(5, 3, 32, 32), (-1, 5), None]
        node_info_to_non_tensor_args = {NodeInfo("call_method", "reshape"): [1]}
        self._test_dtype_propagation(model, node_info_to_non_tensor_args, *args)

    def test_propagate_dtypes_for_known_nodes_split_tuple_args(self):
        def func(x, y, z):
            return x.reshape((y, z))

        model = self._NonReferenceTestModel(func, 5, 1)
        args = [torch.randn(5, 3, 32, 32), -1, 5]
        node_info_to_non_tensor_args = {NodeInfo("call_method", "reshape"): [1]}
        self._test_dtype_propagation(model, node_info_to_non_tensor_args, *args)

    def test_propagate_dtypes_for_known_nodes_dict_args(self):
        def func(x, y, z):
            return x.transpose(y["first"], y["second"])

        model = self._NonReferenceTestModel(func, 5, 1)
        args = [torch.randn(5, 3, 32, 32), {"first": 0, "second": 1}, None]
        node_info_to_non_tensor_args = {NodeInfo("call_method", "transpose"): [1, 2]}
        self._test_dtype_propagation(model, node_info_to_non_tensor_args, *args)

    def test_propagate_dtypes_for_known_nodes_dict_tuple_args(self):
        class reshape_module(nn.Module):
            def __init__(self):
                super().__init__()

            def forward(self, x, y, z):
                return x.reshape(y["shape"])

        model = self._NonReferenceTestModel(reshape_module(), 5, 1)
        args = [torch.randn(5, 3, 32, 32), {"shape": (-1, 5)}, None]
        node_info_to_non_tensor_args = {NodeInfo("call_method", "reshape"): [1]}
        self._test_dtype_propagation(model, node_info_to_non_tensor_args, *args)

    def test_propagate_dtypes_for_known_nodes_dict_split_tuple_args(self):
        def func(x, y, z):
            return x.reshape((y["first"], y["second"]))

        model = self._NonReferenceTestModel(func, 5, 1)
        args = [torch.randn(5, 3, 32, 32), {"first": -1, "second": 5}, None]
        node_info_to_non_tensor_args = {NodeInfo("call_method", "transpose"): [1]}
        self._test_dtype_propagation(model, node_info_to_non_tensor_args, *args)

    def test_assert_on_size_after_quant_layer(self):
        """
        Verifies that calculating a size of a quantized tensor works
        correctly in quantization passes.
        """
        class M(torch.nn.Module):
            def __init__(self):
                super().__init__()
                self.conv1 = nn.Conv2d(1, 1, 1)

            def forward(self, x):
                x = self.conv1(x)
                torch._assert(x.size(1) == 1, 'foobar')
                return x

        m = M().eval()
        example_inputs = (torch.rand(4, 1, 4, 4),)
        m(*example_inputs)
        qconfig_dict = {'': torch.ao.quantization.default_qconfig}
        mp = prepare_fx(m, qconfig_dict, example_inputs=example_inputs)
        mp(*example_inputs)
        mc = convert_fx(mp)
        mc(*example_inputs)

    def test_fp32_sum(self):
        """
        Verifies that fp32 sum works correctly if it's before or after
        quantized layers.
        """
        class M1(torch.nn.Module):
            def __init__(self):
                super().__init__()
                self.conv1 = nn.Conv2d(1, 1, 1)

            def forward(self, x):
                x = self.conv1(x)
                x = torch.stack([x])
                x = torch.sum(x)
                return x

        class M2(torch.nn.Module):
            def __init__(self):
                super().__init__()
                self.conv1 = nn.Conv2d(1, 1, 1)
                self.conv2 = nn.Conv2d(1, 1, 1)

            def forward(self, x):
                x = self.conv1(x)
                x1 = torch.stack([x])
                x1 = torch.sum(x1, dim=0)
                x2 = self.conv2(x1)
                return x2

        for cls in (M1, M2):
            m = cls().eval()
            example_inputs = (torch.rand(4, 1, 4, 4),)
            m(*example_inputs)
            qconfig_dict = {'': torch.ao.quantization.default_qconfig}
            mp = prepare_fx(m, qconfig_dict, example_inputs=example_inputs)
            mp(*example_inputs)
            mc = convert_fx(mp)
            mc(*example_inputs)

    def test_fusion_pattern_unquantized(self):
        """
        Ensure that leaving a possible fusion pattern of multiple nodes
        unquantized runs through the APIs without errors.
        """
        class Child(torch.nn.Module):
            def __init__(self):
                super().__init__()
                self.relu = nn.ReLU()

            def forward(self, x):
                x = torch.add(x, 1.0)
                x = torch.nn.functional.relu(x)
                return x

        class Parent(torch.nn.Module):
            def __init__(self):
                super().__init__()
                self.child = Child()
                self.conv = nn.Conv2d(1, 1, 1)

            def forward(self, x):
                x = self.child(x)
                x = self.conv(x)
                return x

        m = Parent().eval()
        qconfig_dict = {
            '': torch.ao.quantization.default_qconfig,
            'module_name': [
                ('child', None),
            ],
        }
        example_inputs = (torch.rand(1, 1, 1, 1),)
        mp = prepare_fx(m, qconfig_dict, example_inputs=example_inputs)
        mp(*example_inputs)
        mc = convert_fx(mp)

    def test_state_dict(self):
        """ Make sure packed params appear in state_dict
        """

        # test linear packed weight
        class M1(torch.nn.Module):
            def __init__(self):
                super().__init__()
                self.w = torch.rand(4, 30)
                self.b = torch.rand(4)

            def forward(self, x):
                return F.linear(x, self.w, self.b)

        m = M1().eval()
        qconfig_dict = {"": default_qconfig}
        m = prepare_fx(m, qconfig_dict, example_inputs=(torch.randn(1, 30),))
        m = convert_fx(m)
        state_dict = m.state_dict()
        self.assertTrue("_packed_weight_0" in state_dict)

        # test conv packed weight
        class M2(torch.nn.Module):
            def __init__(self):
                super().__init__()
                self.w = torch.rand(3, 3, 3, 3)
                self.b = torch.rand(3)
                self.stride = (1, 1)
                self.padding = (0, 0)
                self.dilation = (1, 1)
                self.groups = 1

            def forward(self, x):
                return F.conv2d(x, self.w, self.b, self.stride, self.padding, self.dilation, self.groups)

        m = M2().eval()
        qconfig_dict = {"": default_qconfig}
        m = prepare_fx(m, qconfig_dict, example_inputs=(torch.randn(1, 3, 3, 3),))
        m = convert_fx(m)
        state_dict = m.state_dict()
        self.assertTrue("_packed_weight_0" in state_dict)

        # test load
        ref_weight, ref_bias = torch.ops.quantized.conv2d_unpack(state_dict["_packed_weight_0"])
        data = torch.rand(1, 3, 5, 5)
        ref_res = m(data)
        m = M2().eval()
        m = prepare_fx(m, qconfig_dict, (data,))
        m = convert_fx(m)
        res = m(data)
        weight, bias = m._packed_weight_0.unpack()
        # check that random model weight/bias does not match ref weight/bias
        self.assertNotEqual(weight, ref_weight)
        self.assertNotEqual(bias, ref_bias)
        self.assertNotEqual(res, ref_res)
        m.load_state_dict(state_dict)

        def checkModel(m, data, ref_weight, ref_bias, ref_res):
            res = m(data)
            weight, bias = m._packed_weight_0.unpack()
            # check that weight/bias matches after load the state_dict
            self.assertEqual(weight, ref_weight)
            self.assertEqual(bias, ref_bias)
            self.assertEqual(res, ref_res)

        checkModel(m, data, ref_weight, ref_bias, ref_res)

        # Test save to disk and load back
        m = M2().eval()
        m = prepare_fx(m, qconfig_dict, example_inputs=(data,))
        m = convert_fx(m)
        m.load_state_dict(state_dict)
        with TemporaryFileName() as fname:
            torch.save(m.state_dict(), fname)
            m.load_state_dict(torch.load(fname))

        checkModel(m, data, ref_weight, ref_bias, ref_res)

    @skipIfNoFBGEMM
    def test_preserve_qconfig(self):
        """
        Test to make sure the temporary config option to preserve qconfig attributes
        in the model works
        """
        with override_quantized_engine('fbgemm'):
            class Linear(torch.nn.Module):
                def __init__(self):
                    super().__init__()
                    self.w = torch.ones(5, 5)
                    self.b = torch.zeros(5)

                def forward(self, x):
                    return torch.nn.functional.linear(x, self.w, self.b)

            class M(torch.nn.Module):
                def __init__(self):
                    super().__init__()
                    self.mods1 = torch.nn.Sequential(
                        Linear(),
                        Linear()
                    )
                    self.mods2 = torch.nn.Sigmoid()

                def forward(self, x):
                    x = self.mods1(x)
                    x = self.mods2(x)
                    return x

            model = M().eval()
            qconfig_dict = {
                "object_type": [
                    (torch.nn.functional.linear, float16_dynamic_qconfig),
                ],
            }
            example_inputs = (torch.rand(5, 5),)
            m = prepare_fx(model, qconfig_dict, example_inputs=example_inputs)
            m(*example_inputs)
            m = convert_fx(m, _remove_qconfig=False)

            self.assertTrue(hasattr(m.mods2, 'qconfig'))

    def test_not_used(self):
        """ Test quantizing a not used value"""

        class M(torch.nn.Module):
            def __init__(self):
                super().__init__()

            def forward(self, x):
                x = x + x
                x.sigmoid_()
                return x

        m = M().eval()
        qconfig_mapping = get_default_qconfig_mapping().set_global(float16_static_qconfig)
        # make sure quantization runs
        m = prepare_fx(m, qconfig_mapping, example_inputs=(torch.randn(1),))
        m = convert_fx(m)

    def test_qparams_fqn(self):
        """ Test that the FQN of input_scale/zero_point is set
        to that of first linear use. """
        class Linear(torch.nn.Module):
            def __init__(self):
                super().__init__()
                self.w = torch.ones(5, 5)
                self.b = torch.zeros(5)

            def forward(self, x):
                return torch.nn.functional.linear(x, self.w, self.b)

        class M(torch.nn.Module):
            def __init__(self):
                super().__init__()
                self.mods1 = torch.nn.Sequential(
                    Linear(),
                    Linear()
                )

            def forward(self, x):
                x = torch.cat((x,), 1)
                tmp = x.size()
                x = self.mods1(x)
                y = x * tmp[0]
                return y

        model = M().eval()
        qconfig_dict = {
            "": None,
            "object_type": [
                (torch.nn.functional.linear, default_qconfig),
                (torch.nn.functional.relu, default_qconfig),
            ],
        }
        example_inputs = (torch.rand(5, 5),)
        m = prepare_fx(model, qconfig_dict, example_inputs=example_inputs)
        m(*example_inputs)
        m = convert_fx(m)
        keys = m.state_dict().keys()
        m(torch.randn(5, 5))
        # TODO: probably don't want to hardcode the attribute names, since they are generated
        for attr_name in [
                "mods1_0_input_scale_0", "mods1_0_input_zero_point_0",
                "mods1_0_scale_0", "mods1_0_zero_point_0",
                "mods1_1_scale_0", "mods1_1_zero_point_0"]:
            self.assertTrue(hasattr(m, attr_name), attr_name + " not found.")

    def test_no_obs_between_unmatched_node_and_copy_node(self):
        """
        Verifies that an observer is not inserted between an unmatched
        node and a node matched to CopyNodeQuantizeHandler.  This is done
        because observers require activations to be Tensors, and there is
        no guarantee that an output of an unmatched node is a Tensor.
        """

        class M(nn.Module):
            def __init__(self):
                super().__init__()
                self.relu = nn.ReLU()

            def forward(self, x):
                x = _user_func_with_complex_return_type(x)
                x1 = x[0] + 1
                return x1, x[1]

        m = M().eval()

        qconfig_dict = {'': torch.ao.quantization.default_qconfig}
        example_inputs = (torch.randn(4, 4, 4, 4),)
        mp = prepare_fx(m, qconfig_dict, example_inputs=example_inputs)
        # if an observer is inserted after _user_func_with_complex_return_type,
        # the following call will fail
        mp(*example_inputs)
        mc = convert_fx(mp)
        mc(*example_inputs)

    def test_fold_quant_dequant(self):
        """ Test that the sequence of quant-dequant nodes in the
            graph, get folded and we erase the extra dequant nodes.
        """
        class M(torch.nn.Module):
            def __init__(self):
                super().__init__()
                self.w = torch.ones(5, 5)
                self.b = torch.zeros(5)

            def forward(self, x):
                x = torch.cat((x,), 1)
                tmp = x.size()
                x = torch.nn.functional.linear(x, self.w, self.b)
                y = x * tmp[0]
                return y

        model = M().eval()
        qconfig_dict = {
            "": None,
            "object_type": [
                (torch.nn.functional.linear, default_qconfig),
            ],
        }
        example_inputs = (torch.rand(5, 5),)
        m = prepare_fx(model, qconfig_dict, example_inputs=example_inputs)
        m(*example_inputs)
        m = convert_fx(m)
        keys = m.state_dict().keys()
        m(*example_inputs)
        dequant = 0
        quant = 0
        for n in m.graph.nodes:
            if n.op == "call_method" and n.target == "dequantize":
                dequant = dequant + 1
            if n.op == "call_function" and n.target == torch.quantize_per_tensor:
                quant = quant + 1
        self.assertEqual(dequant, 1)
        self.assertEqual(quant, 1)

    def test_quant_output_always_observed(self):
        """
        If the output is hardcoded to be quantized, ensure that
        there is always an observer, even if the last non-output node is not
        quantizeable.
        """
        qconfig_dict = {'': torch.ao.quantization.get_default_qat_qconfig('fbgemm')}
        prepare_custom_config_dict = {'output_quantized_idxs': [0]}
        example_inputs = (torch.randn(4, 1, 4, 4),)

        # non-quantizeable node, quantized output
        class M1(torch.nn.Module):
            def __init__(self):
                super().__init__()
                self.identity = torch.nn.Identity()

            def forward(self, x):
                x = self.identity(x)
                return x

        m1 = M1()
        self.checkGraphModeFxOp(
            m1, example_inputs, QuantType.QAT,
            prepare_expected_node_occurrence={
                ns.call_module(torch.ao.quantization.FusedMovingAvgObsFakeQuantize): 2,
            },
            expected_node_occurrence={
                ns.call_function(torch.quantize_per_tensor): 1,
            },
            prepare_custom_config=prepare_custom_config_dict)

        # quantizeable node, quantized output
        class M2(torch.nn.Module):
            def __init__(self):
                super().__init__()
                self.conv = torch.nn.Conv2d(1, 1, 1)

            def forward(self, x):
                x = self.conv(x)
                return x

        m2 = M2()
        self.checkGraphModeFxOp(
            m2, example_inputs, QuantType.QAT,
            prepare_expected_node_occurrence={
                # one for weights, one for activations
                ns.call_module(torch.ao.quantization.FusedMovingAvgObsFakeQuantize): 2,
            },
            expected_node_occurrence={
                ns.call_function(torch.quantize_per_tensor): 1,
            },
            prepare_custom_config=prepare_custom_config_dict)

        # quantizeable node, quantized dictionary output
        class M3(torch.nn.Module):
            def __init__(self):
                super().__init__()
                self.conv = torch.nn.Conv2d(1, 1, 1)

            def forward(self, x):
                x = self.conv(x)
                return {"output": x}

        m3 = M3()
        self.checkGraphModeFxOp(
            m3, example_inputs, QuantType.QAT,
            prepare_expected_node_occurrence={
                # one for weights, one for activations
                ns.call_module(torch.ao.quantization.FusedMovingAvgObsFakeQuantize): 2,
            },
            expected_node_occurrence={
                ns.call_function(torch.quantize_per_tensor): 1,
            },
            prepare_custom_config=prepare_custom_config_dict)

    def test_deepcopy_preserve_attributes(self):
        class M(torch.nn.Module):
            def __init__(self):
                super().__init__()
                self.attr = 3

            def forward(self, x):
                return x

        m = M().eval()
        m = prepare_fx(
            m,
            {"": default_qconfig},
            example_inputs=(torch.randn(1),),
            prepare_custom_config={"preserved_attributes": ["attr"]})
        self.assertTrue(hasattr(m, "attr"))
        m2 = copy.deepcopy(m)
        self.assertTrue(hasattr(m2, "attr"))
        m = convert_fx(m, convert_custom_config={"preserved_attributes": ["attr"]})
        self.assertTrue(hasattr(m, "attr"))
        m2 = copy.deepcopy(m)
        self.assertTrue(hasattr(m2, "attr"))

    def test_output_lists_and_dicts(self):
        """Verify that specifying complicated output types does not crash.
        """
        class M(torch.nn.Module):
            def __init__(self):
                super().__init__()
                self.conv = nn.Conv2d(1, 1, 1)

            def forward(self, x):
                x = self.conv(x)
                return {'foo': [x]}, [{'foo': [[x]]}]

        m = M().eval()
        qconfig_dict = {'': torch.ao.quantization.default_qconfig}
        mp = prepare_fx(m, qconfig_dict, example_inputs=(torch.randn(1, 1, 1, 1),))
        mc = convert_fx(mp)

    def test_shape_followed_by_quantized_op(self):
        """ Make sure that shape does not dequantize
        the Tensor before the next operator
        """
        class M(torch.nn.Module):
            def __init__(self):
                super().__init__()
                self.conv1 = torch.nn.Conv2d(2, 2, 2)
                self.conv2 = torch.nn.Conv2d(2, 2, 2)

            def forward(self, x):
                x = self.conv1(x)
                s = x.shape
                torch._assert(s == x.shape, "")
                x = self.conv2(x)
                return x

        # make sure quantization runs
        m = M().eval()
        example_inputs = (torch.randn(2, 2, 4, 4),)
        m = prepare_fx(m, {"": default_qconfig}, example_inputs=example_inputs)
        m = convert_fx(m)
        m(*example_inputs)
        node_occurrence = {
            ns.call_function(torch.quantize_per_tensor): 1,
            ns.call_method("dequantize"): 1
        }
        self.checkGraphModuleNodes(m, expected_node_occurrence=node_occurrence)

    def test_trace_quantize_per_tensor(self):
        class M(torch.nn.Module):
            def __init__(self):
                super().__init__()
                self.conv = torch.nn.Conv2d(1, 1, 1)

            def forward(self, x):
                x = self.conv(x)
                return x

        m = M().eval()
        m = prepare_fx(m, {"": default_qconfig}, example_inputs=(torch.randn(1, 1, 3, 3),))
        m = convert_fx(m)
        # Make sure this runs without error
        m = torch.fx.Transformer(m).transform()

    def test_copy_node_has_shared_actpp_instance(self):
        """ Test the output of CopyNode to have the same
        observer/fake_quant instance as the input
        """

        class M(torch.nn.Module):
            def __init__(self):
                super().__init__()
                self.avgpool2d = torch.nn.AvgPool2d(kernel_size=3)

            def forward(self, x):
                x = self.avgpool2d(x)
                return x

        for quant_type in self.static_quant_types:
            m = M()
            # Checks that we have an observer for both input and output
            occurrence_map = {
                QuantType.STATIC: {
                    ns.call_module(torch.ao.quantization.MinMaxObserver): 2
                },
                QuantType.QAT: {
                    ns.call_module(torch.ao.quantization.FakeQuantize): 2
                }
            }
            if quant_type == QuantType.QAT:
                m.train()
                prepare = prepare_qat_fx
                qconfig = default_qat_qconfig
                actpp_module_class = torch.ao.quantization.FakeQuantize
            else:
                m.eval()
                prepare = prepare_fx
                qconfig = default_qconfig
                actpp_module_class = torch.ao.quantization.MinMaxObserver

            example_inputs = (torch.randn(1, 3, 3, 3),)
            m = prepare(m, {"": qconfig}, example_inputs=example_inputs)
            # check that there is a duplicated observer instance
            actpp_module_count = 0
            for name, module in m.named_modules(remove_duplicate=False):
                if isinstance(module, actpp_module_class):
                    actpp_module_count += 1
            self.assertEqual(actpp_module_count, 2)

            actpp_module_count = 0
            for name, module in m.named_modules():
                if isinstance(module, actpp_module_class):
                    actpp_module_count += 1
            self.assertEqual(actpp_module_count, 1)

            m_copy = copy.deepcopy(m)
            m = convert_fx(m)
            m_reference = convert_to_reference_fx(m_copy)

            # checks for non-reference quantized model
            node_occurrence = {
                ns.call_function(torch.quantize_per_tensor): 1,
                ns.call_method("dequantize"): 1
            }
            node_list = [
                ns.call_function(torch.quantize_per_tensor),
                ns.call_module(torch.nn.AvgPool2d),
                ns.call_method("dequantize"),
            ]
            self.checkGraphModuleNodes(m, expected_node_occurrence=node_occurrence, expected_node_list=node_list)

            # checks for reference quantized model, for copy nodes we'll have
            # dequant - copy_node - quant patterns which will be fused later
            # in the backend lowering step
            node_occurrence = {
                ns.call_function(torch.quantize_per_tensor): 2,
                ns.call_method("dequantize"): 2
            }
            node_list = [
                ns.call_function(torch.quantize_per_tensor),
                ns.call_method("dequantize"),
                ns.call_module(torch.nn.AvgPool2d),
                ns.call_function(torch.quantize_per_tensor),
                ns.call_method("dequantize"),
            ]
            self.checkGraphModuleNodes(m_reference, expected_node_occurrence=node_occurrence, expected_node_list=node_list)

    def test_linear_qint8_activation(self):
        """Test support for qint8 activation in reference pattern
        """
        class M(torch.nn.Module):
            def __init__(self):
                super().__init__()
                self.conv = torch.nn.Conv2d(1, 2, 2, 2)
                self.linear = torch.nn.Linear(8, 5)

            def forward(self, x):
                x = self.conv(x)
                x = torch.flatten(x, 1)
                x = self.linear(x)
                return x

        m = M().eval()
        example_inputs = (torch.rand(2, 1, 5, 5),)
        m = prepare_fx(
            m,
            {"": torch.ao.quantization.QConfig(
                activation=torch.ao.quantization.HistogramObserver.with_args(
                    qscheme=torch.per_tensor_symmetric, dtype=torch.qint8
                ), weight=torch.ao.quantization.default_per_channel_weight_observer)},
            example_inputs=example_inputs)
        m = convert_to_reference_fx(m)
        m(*example_inputs)

    def test_preserve_tuple(self):
        """ Test tuple input type is preserved
        """

        class LSTM(nn.Module):
            def __init__(self):
                super().__init__()
                self.lstm = nn.LSTM(50, 50, 1)

            def forward(self, inputs: torch.Tensor, state: List[torch.Tensor]):
                h = state[0]
                c = state[1]
                return self.lstm(inputs, (h, c))

        m = LSTM().eval()
        example_inputs = (torch.randn(5, 3, 50), torch.randn(2, 3, 50), torch.randn(2, 3, 50))
        m = prepare_fx(m, {"": default_qconfig}, example_inputs=example_inputs)
        # make sure the arg[1] of lstm module is a tuple
        for n in m.graph.nodes:
            if n.target == "lstm":
                self.assertEqual(type(n.args[1]), tuple)

    def _test_static_lstm_helper(self, model, prepare_node_occurrence, convert_node_occurrence):
        """
        Helper method to validate the graph of a model with static LSTM.
        """
        qconfig_mapping = get_default_qconfig_mapping()
        prepare_custom_config = PrepareCustomConfig() \
            .set_float_to_observed_mapping(torch.nn.LSTM, torch.ao.nn.quantizable.LSTM)
        convert_custom_config = ConvertCustomConfig() \
            .set_observed_to_quantized_mapping(torch.ao.nn.quantizable.LSTM, torch.ao.nn.quantized.LSTM)
        example_inputs = (torch.rand(5, 3, 50), torch.rand(1, 3, 50), torch.randn(1, 3, 50))

        model = prepare_fx(model, qconfig_mapping, example_inputs, prepare_custom_config=prepare_custom_config)
        self.checkGraphModuleNodes(model, expected_node_occurrence=prepare_node_occurrence)
        model(*example_inputs)

        model = convert_fx(model, convert_custom_config=convert_custom_config)
        self.checkGraphModuleNodes(model, expected_node_occurrence=convert_node_occurrence)
        model(*example_inputs)

    def test_static_lstm(self):
        """
        Test statically quantized custom module LSTM followed by ops that consume individual
        tensors of the output tuple.
        """
        class MyModel(nn.Module):
            def __init__(self):
                super().__init__()
                self.lstm = nn.LSTM(50, 50, 1)
                self.linear1 = nn.Linear(50, 10)
                self.linear2 = nn.Linear(50, 10)
                self.linear3 = nn.Linear(50, 10)

            def forward(self, inputs: torch.Tensor, h0: torch.Tensor, c0: torch.Tensor):
                (out, (h0_out, c0_out)) = self.lstm(inputs, (h0, c0))
                out = self.linear1(out)
                h0_out = self.linear2(h0_out)
                c0_out = self.linear3(c0_out)
                return (out, (h0_out, c0_out))

        m = MyModel()
        prepare_node_occurrence = {
            ns.call_module(torch.ao.nn.quantizable.LSTM): 1,
        }
        convert_node_occurrence = {
            ns.call_module(torch.ao.nn.quantized.LSTM): 1,
            ns.call_function(torch.quantize_per_tensor): 3,
            # lstm[0].dequantize()
            # lstm[1][0].dequantize()
            # lstm[1][1].dequantize()
            ns.call_method("dequantize"): 3,
            # lstm[0], lstm[1], lstm[1][0], lstm[1][1]
            ns.call_function(operator.getitem): 4,
            # No tuples are consumed
            ns.call_function(tuple): 0,
        }
        self._test_static_lstm_helper(m, prepare_node_occurrence, convert_node_occurrence)

    def test_static_lstm_consume_tuple(self):
        """
        Test statically quantized custom module LSTM followed by a module that consumes the
        output tuple, either as a whole or part of it.
        """
        class ModuleAfterLSTM(nn.Module):
            def __init__(self):
                super().__init__()
                self.identity = torch.nn.Identity()

            def forward(self, x):
                return self.identity(x)

        class ConsumeWholeTuple(nn.Module):
            def __init__(self):
                super().__init__()
                self.lstm = nn.LSTM(50, 50, 1)
                self.module_after_lstm = ModuleAfterLSTM()

            def forward(self, inputs: torch.Tensor, h0: torch.Tensor, c0: torch.Tensor):
                x = self.lstm(inputs, (h0, c0))
                x = self.module_after_lstm(x)  # consume tuple (output, (hidden0, hidden1))
                return x

        class ConsumeHiddenTuple(ConsumeWholeTuple):
            def forward(self, inputs: torch.Tensor, h0: torch.Tensor, c0: torch.Tensor):
                x = self.lstm(inputs, (h0, c0))
                x = self.module_after_lstm(x[1])  # consume tuple (hidden0, hidden1)
                return x

        # Test consuming the whole tuple (output, (hidden0, hidden1))
        m1 = ConsumeWholeTuple()
        prepare_node_occurrence = {
            ns.call_module(torch.ao.nn.quantizable.LSTM): 1,
        }
        convert_node_occurrence1 = {
            ns.call_module(torch.ao.nn.quantized.LSTM): 1,
            ns.call_function(torch.quantize_per_tensor): 3,
            # lstm[0].dequantize()
            # lstm[1][0].dequantize()
            # lstm[1][1].dequantize()
            ns.call_method("dequantize"): 3,
            # lstm[0], lstm[1], lstm[1][0], lstm[1][1]
            ns.call_function(operator.getitem): 4,
            # tuple(output_dq, tuple(hidden0_dq, hidden1_dq))
            ns.call_function(tuple): 2,
        }
        self._test_static_lstm_helper(m1, prepare_node_occurrence, convert_node_occurrence1)

        # Test consuming just the hidden tuple (hidden0, hidden1)
        m2 = ConsumeHiddenTuple()
        convert_node_occurrence2 = {
            ns.call_module(torch.ao.nn.quantized.LSTM): 1,
            ns.call_function(torch.quantize_per_tensor): 3,
            # lstm[1][0].dequantize()
            # lstm[1][1].dequantize()
            ns.call_method("dequantize"): 2,
            # lstm[1], lstm[1][0], lstm[1][1]
            ns.call_function(operator.getitem): 3,
            # tuple(hidden0_dq, hidden1_dq)
            ns.call_function(tuple): 1,
        }
        self._test_static_lstm_helper(m2, prepare_node_occurrence, convert_node_occurrence2)

    def test_static_lstm_with_custom_fixed_qparams(self):
        """
        Test statically quantized LSTM with custom fixed qparams assigned to each of the
        inner submodules. This flow requires users to extend `torch.ao.nn.quantizable.LSTM`
        and use the child class in the custom module mapping.
        """
        class MyModel(torch.nn.Module):
            def __init__(self):
                super().__init__()
                self.my_lstm = torch.nn.LSTM(50, 50, 1)

            def forward(self, inputs: torch.Tensor, h0: torch.Tensor, c0: torch.Tensor):
                x = self.my_lstm(inputs, (h0, c0))
                return x

        class UserLSTM(torch.ao.nn.quantizable.LSTM):
            """
            Example of user provided LSTM implementation that has fixed qparams assigned
            to the inner submodules.
            """
            @classmethod
            def from_float(cls, other):
                assert isinstance(other, cls._FLOAT_MODULE)
                # uint16, [-16, 16)
                linear_output_obs_ctr = FixedQParamsObserver.with_args(scale=2 ** -11, zero_point=2 ** 15, dtype=torch.qint32)
                # uint16, [0, 1)
                sigmoid_obs_ctr = FixedQParamsObserver.with_args(scale=2 ** -16, zero_point=0, dtype=torch.qint32)
                # uint16, [-1, 1)
                tanh_obs_ctr = FixedQParamsObserver.with_args(scale=2 ** -15, zero_point=2 ** 15, dtype=torch.qint32)
                # int16, [-16, 16)
                cell_state_obs_ctr = FixedQParamsObserver.with_args(scale=2 ** -11, zero_point=0, dtype=torch.qint32)
                # uint8, [-1, 1)
                hidden_state_obs_ctr = FixedQParamsObserver.with_args(scale=2 ** -7, zero_point=2 ** 7, dtype=torch.quint8)
                return torch.ao.quantization.utils._get_lstm_with_individually_observed_parts(
                    float_lstm=other,
                    linear_output_obs_ctr=linear_output_obs_ctr,
                    sigmoid_obs_ctr=sigmoid_obs_ctr,
                    tanh_obs_ctr=tanh_obs_ctr,
                    cell_state_obs_ctr=cell_state_obs_ctr,
                    hidden_state_obs_ctr=hidden_state_obs_ctr,
                )

        # Prepare model
        qconfig_mapping = get_default_qconfig_mapping()
        example_inputs = (torch.rand(5, 3, 50), torch.rand(1, 3, 50), torch.randn(1, 3, 50))
        prepare_custom_config = PrepareCustomConfig() \
            .set_float_to_observed_mapping(torch.nn.LSTM, UserLSTM)
        convert_custom_config = ConvertCustomConfig() \
            .set_observed_to_quantized_mapping(UserLSTM, torch.ao.nn.quantized.LSTM)
        model = MyModel()
        model = prepare_fx(model, qconfig_mapping, example_inputs, prepare_custom_config=prepare_custom_config)

        # Validate that the observers inserted to each inner module has the expected qparams
        def validate_qparams(inner_module: torch.nn.Module, scale: float, zero_point: int, dtype: torch.dtype):
            self.assertTrue(hasattr(inner_module, "activation_post_process"))
            obs = inner_module.activation_post_process
            self.assertTrue(isinstance(obs, FixedQParamsObserver))
            self.assertEqual(obs.scale, scale)
            self.assertEqual(obs.zero_point, zero_point)
            self.assertEqual(obs.dtype, dtype)
        cell = model.my_lstm.layers[0].layer_fw.cell
        validate_qparams(cell.igates, 2 ** -11, 2 ** 15, torch.qint32)
        validate_qparams(cell.hgates, 2 ** -11, 2 ** 15, torch.qint32)
        validate_qparams(cell.input_gate, 2 ** -16, 0, torch.qint32)
        validate_qparams(cell.forget_gate, 2 ** -16, 0, torch.qint32)
        validate_qparams(cell.cell_gate, 2 ** -15, 2 ** 15, torch.qint32)
        validate_qparams(cell.output_gate, 2 ** -16, 0, torch.qint32)
        validate_qparams(cell.fgate_cx_igate_cgate, 2 ** -11, 0, torch.qint32)
        validate_qparams(cell.ogate_cy, 2 ** -7, 2 ** 7, torch.quint8)

        # Make sure the rest of the flow runs
        model(*example_inputs)
        model = convert_fx(model, convert_custom_config=convert_custom_config, _remove_qconfig=False)
        model(*example_inputs)

    def test_reroute_tuple_getitem_patterns(self):
        """
        The following graph should redirect the output to `b`. After the transformation,
        all other nodes, including the inputs `a` and `c`, are no longer needed.

             a   b     c
             |   \\   /
             \\   tuple
              \\   /
               tuple
               /  \\
              /    \\
             |      \\
             |       \\
             |        \\
        getitem0    getitem1
             |      /     \\
             | getitem0  getitem1
             |     \\     /
             \\      tuple
              \\      /
               \\    /
                tuple
                  |
               getitem1
                  |
               getitem0
                  |
                output
        """
        # Construct graph manually because symbolic_trace does not insert tuple and getitem nodes
        graph = torch.fx.Graph()
        a = graph.create_node("placeholder", "a")
        b = graph.create_node("placeholder", "b")
        c = graph.create_node("placeholder", "c")
        bc = graph.call_function(tuple, args=([b, c],))
        abc = graph.call_function(tuple, args=([a, bc],))

        # Break down tuple and reconstruct it again
        a2 = graph.call_function(operator.getitem, args=(abc, 0))
        bc2 = graph.call_function(operator.getitem, args=(abc, 1))
        b2 = graph.call_function(operator.getitem, args=(bc2, 0))
        c2 = graph.call_function(operator.getitem, args=(bc2, 1))
        bc3 = graph.call_function(tuple, args=([b2, c2],))
        abc2 = graph.call_function(tuple, args=([a2, bc3],))

        # Output tuple[1][0]
        bc4 = graph.call_function(operator.getitem, args=(abc2, 1))
        b3 = graph.call_function(operator.getitem, args=(bc4, 0))
        output = graph.output(b3)

        # Do reroute
        _reroute_tuple_getitem_pattern(graph)

        # Assert that output reroutes to `b` directly, and all other nodes can be removed
        output_ancestors = []
        def gather_ancestors(current_node):  # noqa: E306
            for arg in current_node.args:
                output_ancestors.append(arg)
                gather_ancestors(arg)
        gather_ancestors(output)
        self.assertEqual(output_ancestors, [b])
        self.assertEqual(output.args[0], b)

    def test_relu_lowering(self):
        class M(torch.nn.Module):
            def forward(self, x):
                return torch.nn.functional.relu(x)

        m = M().eval()
        m = prepare_fx(m, {"": default_qconfig}, example_inputs=(torch.randn(1),))
        m_copy = copy.deepcopy(m)
        m = convert_fx(m)
        m_ref = convert_to_reference_fx(m_copy)
        node_occurrence = {
            ns.call_function(torch.quantize_per_tensor): 1,
            ns.call_method("dequantize"): 1
        }
        node_occurrence_ref = {
            ns.call_function(torch.quantize_per_tensor): 2,
            ns.call_method("dequantize"): 2
        }

        self.checkGraphModuleNodes(m, expected_node_occurrence=node_occurrence)
        self.checkGraphModuleNodes(m_ref, expected_node_occurrence=node_occurrence_ref)

    @skipIfNoFBGEMM
    def test_dynamic_with_fusion(self):
        """
        Tests that dynamic quantization APIs work with Linear + Relu fusion
        """
        with override_quantized_engine('fbgemm'):
            class LinearRelu(torch.nn.Module):
                def __init__(self):
                    super().__init__()
                    self.linear = torch.nn.Linear(5, 5)
                    self.relu = torch.nn.ReLU()

                def forward(self, x):
                    x = self.linear(x)
                    return self.relu(x)

            class Linear(torch.nn.Module):
                def __init__(self):
                    super().__init__()
                    self.w = torch.ones(5, 5)
                    self.b = torch.zeros(5)

                def forward(self, x):
                    return torch.nn.functional.linear(x, self.w, self.b)

            class M(torch.nn.Module):
                def __init__(self):
                    super().__init__()
                    self.mods1 = torch.nn.Sequential(LinearRelu(), LinearRelu())
                    self.mods2 = Linear()
                    self.relu = F.relu

                def forward(self, x):
                    x = self.mods1(x)
                    x = self.mods2(x)
                    x = self.relu(x)
                    return x

            dynamic_quantized_ops = {
                float16_dynamic_qconfig: torch.ops.quantized.linear_relu_dynamic_fp16,
                default_dynamic_qconfig: torch.ops.quantized.linear_relu_dynamic
            }
            for qconfig in [float16_dynamic_qconfig, default_dynamic_qconfig]:
                model = M().eval()
                qconfig_dict = {
                    "": qconfig
                }
                example_inputs = (torch.rand(5, 5),)
                m = prepare_fx(model, qconfig_dict, example_inputs=example_inputs)
                m = convert_fx(m)
                m(*example_inputs)
                node_list = [
                    ns.call_module(nniqd.LinearReLU),
                    ns.call_module(nniqd.LinearReLU),
                    ns.call_function(dynamic_quantized_ops[qconfig]),
                ]
                self.checkGraphModuleNodes(m, expected_node_list=node_list)

    @skipIfNoFBGEMM
    def test_dynamic_with_fusion_multiple_uses(self):
        """
        Tests that dynamic quantization APIs work with Linear + Relu fusion
        """
        with override_quantized_engine('fbgemm'):
            class LinearRelu(torch.nn.Module):
                def __init__(self):
                    super().__init__()
                    self.linear = torch.nn.Linear(5, 5)
                    self.relu = torch.nn.ReLU()

                def forward(self, x):
                    x = self.linear(x)
                    return self.relu(x)

            class M(torch.nn.Module):
                def __init__(self):
                    super().__init__()
                    self.linear_relu = LinearRelu()

                def forward(self, x):
                    x = self.linear_relu(x)
                    x = self.linear_relu(x)
                    return x

            for qconfig in [float16_dynamic_qconfig, default_dynamic_qconfig]:
                model = M().eval()
                qconfig_dict = {
                    "": qconfig
                }
                example_inputs = (torch.randn(5, 5),)
                m = prepare_fx(model, qconfig_dict, example_inputs=example_inputs)
                m = convert_fx(m)
                m(*example_inputs)
                node_list = [
                    ns.call_module(nniqd.LinearReLU),
                    ns.call_module(nniqd.LinearReLU),
                ]
                self.checkGraphModuleNodes(m, expected_node_list=node_list)

    @skipIfNoFBGEMM
    def test_dynamic_linear_input_multiple_use(self):
        """
        Tests input for dynamic linear being used by multiple ops
        """
        with override_quantized_engine('fbgemm'):
            class LinearRelu(torch.nn.Module):
                def __init__(self):
                    super().__init__()
                    self.linear = torch.nn.Linear(5, 5)
                    self.relu = torch.nn.ReLU()

                def forward(self, x):
                    x = self.linear(x)
                    return self.relu(x)

            class M(torch.nn.Module):
                def __init__(self):
                    super().__init__()
                    self.mod1 = LinearRelu()
                    self.mod2 = LinearRelu()

                def forward(self, x):
                    y1 = self.mod1(x)
                    y2 = self.mod2(x)
                    return y1 + y2

            for qconfig in [float16_dynamic_qconfig, default_dynamic_qconfig]:
                model = M().eval()
                qconfig_dict = {
                    "": qconfig
                }
                example_inputs = (torch.rand(5, 5, 5),)
                m = prepare_fx(model, qconfig_dict, example_inputs=example_inputs)
                m = convert_fx(m)
                m(*example_inputs)
                node_list = [
                    ns.call_module(nniqd.LinearReLU),
                    ns.call_module(nniqd.LinearReLU),
                ]
                self.checkGraphModuleNodes(m, expected_node_list=node_list)

    def test_ref_linear_module(self):
        """ Make sure the numerics for models with ref linear module
        matches models with fbgemm/qnnpack module
        """
        class M1(torch.nn.Module):
            def __init__(self):
                super().__init__()
                self.linear = torch.nn.Linear(10, 5)

            def forward(self, x):
                return self.linear(x)

        class M2(torch.nn.Module):
            def __init__(self):
                super().__init__()
                self.linear = torch.nn.Linear(10, 5)
                self.relu = torch.nn.ReLU()

            def forward(self, x):
                return self.relu(self.linear(x))

        for M in [M1, M2]:
            m = M().eval()
            example_inputs = (torch.randn(5, 10),)
            m = prepare_fx(m, {"": default_qconfig}, example_inputs=example_inputs)
            m_copy = copy.deepcopy(m)
            m = convert_fx(m)
            m_ref = convert_to_reference_fx(m_copy)
            result = m(*example_inputs)
            result_ref = m_ref(*example_inputs)
            self.assertTrue(torch.equal(result, result_ref))

    def test_ref_conv_module(self):
        """ Make sure the numerics for models with ref conv module
        matches models with fbgemm/qnnpack module
        """
        convs = {
            1: nn.Conv1d,
            2: nn.Conv2d,
            3: nn.Conv3d,
        }

        class M1(torch.nn.Module):
            def __init__(self, dim):
                super().__init__()
                self.conv = convs[dim](3, 3, 3)

            def forward(self, x):
                return self.conv(x)

        class M2(torch.nn.Module):
            def __init__(self, dim):
                super().__init__()
                self.conv = convs[dim](3, 3, 3)
                self.relu = torch.nn.ReLU()

            def forward(self, x):
                return self.relu(self.conv(x))

        for dim, M in itertools.product([1, 2, 3], [M1, M2]):
            m = M(dim).eval()
            data = self.img_data_dict[dim][0][0]
            m = prepare_fx(m, {"": default_qconfig}, example_inputs=(data,))
            m_copy = copy.deepcopy(m)
            m = convert_fx(m)
            m_ref = convert_to_reference_fx(m_copy)
            result = m(data)
            result_ref = m_ref(data)
            self.assertTrue(torch.equal(result, result_ref))

    def test_sub_scalar(self):
        class M(torch.nn.Module):
            def forward(self, x):
                x = x + 1
                x = x - 1
                x = x + 3
                x = x - 4
                return x

        m = M().eval()
        m = prepare_fx(m, {"": default_qconfig}, example_inputs=(torch.rand(3),))
        m = convert_fx(m)
        occurrence = {
            ns.call_function(torch.quantize_per_tensor): 2,
            ns.call_method("dequantize"): 2
        }
        self.checkGraphModuleNodes(m, expected_node_occurrence=occurrence)

    def test_observer_fqn(self):
        """
        Test to make sure the observer FQN is based on the quantizable op/module that it is observing
        and uses the modules FQN to determine the observer name.
        """
        class Linear(torch.nn.Module):
            def __init__(self):
                super().__init__()
                self.w = torch.ones(5, 5)
                self.b = torch.zeros(5)


            def forward(self, x):
                return torch.nn.functional.linear(x, self.w, self.b)


        class M(torch.nn.Module):
            def __init__(self):
                super().__init__()
                self.mods1 = torch.nn.Sequential(
                    Linear(),
                    Linear()
                )
                self.mods2 = Linear()
                self.mods3 = torch.nn.Linear(5, 5)

            def forward(self, x):
                x = self.mods1(x)
                x = torch.add(x, 4)
                x = self.mods2(x)
                y = torch.add(x, 2)
                z = torch.mul(x, 5)
                a = self.mods3(y)
                return a, z

        model = M().eval()

        prepared = prepare_fx(model, {"": default_qconfig}, example_inputs=(torch.randn(1, 5)))
        name_list = []
        for name, mod in prepared.named_modules():
            if isinstance(mod, torch.ao.quantization.observer.MinMaxObserver):
                name_list.append(name)
        expected_name_list = ['activation_post_process_0',
                              'activation_post_process_1',
                              'activation_post_process_2',
                              'activation_post_process_3',
                              'activation_post_process_4',
                              'activation_post_process_6',
                              'activation_post_process_7',
                              'activation_post_process_10']
        assert name_list == expected_name_list

    def test_conv_lowering(self):
        convs = {1: nn.Conv1d, 2: nn.Conv2d, 3: nn.Conv3d}
        qconvs = {1: nn.quantized.Conv1d, 2: nn.quantized.Conv2d, 3: nn.quantized.Conv3d}

        class M(torch.nn.Module):
            def __init__(self, dim):
                super().__init__()
                self.conv = convs[dim](3, 3, 3)

            def forward(self, x):
                return self.conv(x)

        for dim in range(1, len(convs) + 1):
            m = M(dim).eval()
            data = self.img_data_dict[dim][0][0]
            m = prepare_fx(m, {"": default_qconfig}, example_inputs=(data,))
            m_ref = copy.deepcopy(m)
            m_ref = convert_to_reference_fx(m_ref)
            m = convert_fx(m)
            out_ref = m_ref(data)
            out = m(data)
            # check that reference pattern for quantized conv module is fused
            expected_node_occurrence = {
                ns.call_function(torch.quantize_per_tensor): 1,
                ns.call_module(qconvs[dim]): 1,
                ns.call_method("dequantize"): 1
            }
            self.checkGraphModuleNodes(m, expected_node_occurrence=expected_node_occurrence)
            # checking result match
            self.assertTrue(torch.equal(out_ref, out))

    def test_convert_qconfig_mapping(self):
        class Linear(torch.nn.Module):
            def __init__(self):
                super().__init__()
                self.w = torch.ones(5, 5)
                self.b = torch.zeros(5)

            def forward(self, x):
                return torch.nn.functional.linear(x, self.w, self.b)


        class M(torch.nn.Module):
            def __init__(self):
                super().__init__()
                self.mods1 = torch.nn.Sequential(
                    Linear(),
                    Linear()
                )
                self.mods3 = torch.nn.Linear(5, 5)

            def forward(self, x):
                x = self.mods1(x)
                x = torch.add(x, 4)
                z = torch.mul(x, 5)
                x = self.mods3(z)
                return x

        model = M().train()

        for check in ["module_name", "object_type"]:
            qconfig_dict = {"": None,
                            "object_type": [
                                (nn.functional.linear, get_default_qat_qconfig("fbgemm")),
                                (torch.add, get_default_qat_qconfig("fbgemm")),
                                (nn.Linear, get_default_qat_qconfig("fbgemm")),
                            ],
                            }
            example_inputs = (torch.rand(5, 5),)
            prepared = prepare_qat_fx(model, qconfig_dict, example_inputs=example_inputs)
            prepared(*example_inputs)
            if check == "module_name":
                convert_qconfig_dict = {"": None,
                                        "object_type": [
                                            (nn.functional.linear, get_default_qat_qconfig("fbgemm")),
                                            (torch.add, get_default_qat_qconfig("fbgemm")),
                                            (nn.Linear, get_default_qat_qconfig("fbgemm")),
                                        ],
                                        "module_name": [("mods1.0", None)]}

                node_occurrence = {
                    ns.call_function(torch.quantize_per_tensor): 2,
                    ns.call_function(torch.nn.functional.linear): 1,
                    ns.call_function(torch.ops.quantized.linear): 1,
                    ns.call_function(torch.ops.quantized.add): 1,
                    ns.call_method("dequantize"): 2
                }
                order_check = [
                    ns.call_function(torch.nn.functional.linear),
                    ns.call_function(torch.quantize_per_tensor),
                    ns.call_function(torch.ops.quantized.linear),
                    ns.call_function(torch.ops.quantized.add),
                    ns.call_method("dequantize"),
                    ns.call_function(torch.quantize_per_tensor),
                    ns.call_module(nnq.Linear),
                    ns.call_method("dequantize"),
                ]
            elif check == "object_type":
                convert_qconfig_dict = {"": None,
                                        "object_type": [
                                            (nn.functional.linear, get_default_qat_qconfig("fbgemm")),
                                            (torch.add, get_default_qat_qconfig("fbgemm")),
                                            (nn.Linear, None),
                                        ]}

                node_occurrence = {
                    ns.call_function(torch.quantize_per_tensor): 1,
                    ns.call_function(torch.ops.quantized.linear): 2,
                    ns.call_function(torch.ops.quantized.add): 1,
                    ns.call_function(torch.mul): 1,
                    ns.call_method("dequantize"): 1
                }
                order_check = [
                    ns.call_function(torch.quantize_per_tensor),
                    ns.call_function(torch.ops.quantized.linear),
                    ns.call_function(torch.ops.quantized.linear),
                    ns.call_function(torch.ops.quantized.add),
                    ns.call_method("dequantize"),
                    ns.call_function(torch.mul),
                    ns.call_module(nn.Linear),
                ]

            converted = convert_fx(prepared, qconfig_mapping=convert_qconfig_dict)
            converted(torch.rand(5, 5))
            self.checkGraphModuleNodes(
                converted,
                expected_node_occurrence=node_occurrence,
                expected_node_list=order_check)

    def _assertFixedQParamsFakeQuantizeEqual(self, fq1, fq2):
        self.assertEqual(fq1()._observer_ctr, fq2()._observer_ctr)

    def test_register_patterns(self):
        @_register_fusion_pattern("dummy_fusion")
        class DummyFusion():
            pass

        @_register_quant_pattern("dummy_quant")
        class DummyQuant():
            pass

        @_register_quant_pattern("dummy_quant2", default_fixed_qparams_range_0to1_observer)
        class DummyQuant2():
            pass

        @_register_quant_pattern("dummy_quant3", default_fixed_qparams_range_neg1to1_observer)
        class DummyQuant3():
            pass

        self.assertEqual(_DEFAULT_FUSION_PATTERNS["dummy_fusion"], DummyFusion)
        self.assertEqual(_DEFAULT_QUANTIZATION_PATTERNS["dummy_quant"], DummyQuant)
        self.assertEqual(_DEFAULT_QUANTIZATION_PATTERNS["dummy_quant2"], DummyQuant2)
        self.assertEqual(_DEFAULT_QUANTIZATION_PATTERNS["dummy_quant3"], DummyQuant3)
        self.assertEqual(_DEFAULT_OUTPUT_OBSERVER_MAP["dummy_quant2"], default_fixed_qparams_range_0to1_observer)
        self.assertEqual(_DEFAULT_OUTPUT_OBSERVER_MAP["dummy_quant3"], default_fixed_qparams_range_neg1to1_observer)
        self._assertFixedQParamsFakeQuantizeEqual(_DEFAULT_OUTPUT_FAKE_QUANTIZE_MAP["dummy_quant2"],
                                                  default_fixed_qparams_range_0to1_fake_quant)
        self._assertFixedQParamsFakeQuantizeEqual(_DEFAULT_OUTPUT_FAKE_QUANTIZE_MAP["dummy_quant3"],
                                                  default_fixed_qparams_range_neg1to1_fake_quant)
        output_fake_quantize_map = get_default_output_activation_post_process_map(is_training=True)
        output_observer_map = get_default_output_activation_post_process_map(is_training=False)
        self.assertEqual(output_observer_map.get("dummy_quant3"), default_fixed_qparams_range_neg1to1_observer)
        self._assertFixedQParamsFakeQuantizeEqual(output_fake_quantize_map.get("dummy_quant3"),
                                                  default_fixed_qparams_range_neg1to1_fake_quant)



    def test_reuse_input_qconfig(self):
        class M1(torch.nn.Module):
            def __init__(self):
                super().__init__()
                self.conv = torch.nn.Conv2d(3, 3, 3)

            def forward(self, x):
                x = self.conv(x)
                x = x.reshape()
                return x

        class M2(torch.nn.Module):
            def __init__(self):
                super().__init__()

            def forward(self, x):
                x = x.reshape()
                return x

        options = itertools.product([M1, M2], [True, False])
        for M, is_qat in options:
            m = M1().eval()
            example_inputs = (torch.randn(1, 3, 3, 3),)
            m = prepare_fx(m, get_default_qconfig_mapping(), example_inputs=example_inputs)
            m = convert_fx(m)
            node_list = [
                ns.call_function(torch.quantize_per_tensor),
                ns.call_module(nnq.Conv2d),
                ns.call_method("reshape"),
                ns.call_method("dequantize"),
            ]
            self.checkGraphModuleNodes(
                m,
                expected_node_list=node_list)

            m = M2().eval()
            m = prepare_fx(m, get_default_qconfig_mapping(), example_inputs=example_inputs)
            m = convert_fx(m)
            node_occurrence = {
                ns.call_function(torch.quantize_per_tensor): 0,
                ns.call_method("dequnatize"): 0,
            }
            node_list = [
                ns.call_method("reshape"),
            ]
            self.checkGraphModuleNodes(
                m,
                expected_node_occurrence=node_occurrence,
                expected_node_list=node_list)

    def test_stack_trace_preserved_linear(self):
        class M(nn.Module):
            def __init__(self):
                super().__init__()
                self.linear = nn.Linear(1, 1)

            def forward(self, x):
                x = self.linear(x)
                return x

        m = M().eval()
        mp = prepare_fx(m, get_default_qconfig_mapping(), example_inputs=(torch.randn(1, 1),))

        found_stack_trace = False
        for n in mp.graph.nodes:
            if n.op == 'call_module' and n.target == 'linear':
                found_stack_trace = n.stack_trace is not None
                break
        self.assertTrue(found_stack_trace)

        # test reference model
        mq = convert_to_reference_fx(copy.deepcopy(mp))
        found_stack_trace = False
        for n in mq.graph.nodes:
            if n.op == 'call_module' and n.target == 'linear':
                found_stack_trace = n.stack_trace is not None
                break
        self.assertTrue(found_stack_trace, f"stack trace not found, node: {n.format_node()}, is_reference: True")

        # test quantized model
        mq = convert_fx(mp)
        found_stack_trace = False
        for n in mq.graph.nodes:
            if n.op == 'call_module' and n.target == 'linear':
                found_stack_trace = n.stack_trace is not None
                break
        self.assertTrue(found_stack_trace, f"stack trace not found, node: {n.format_node()}, is_reference: False")

    def test_qat_skip_untraced(self):
        class UnTraceableModuleClass(nn.Module):
            def __init__(self):
                super().__init__()
                self.linear = nn.Linear(2, 2)

            def forward(self, x):
                return self.linear(x)

        class UnTraceableModuleName(nn.Module):
            def __init__(self):
                super().__init__()
                self.linear = nn.Linear(2, 2)

            def forward(self, x):
                return self.linear(x)

        class M(nn.Module):
            def __init__(self):
                super().__init__()
                self.untraceable_module_class = UnTraceableModuleClass()
                self.untraceable_module_name = UnTraceableModuleClass()

            def forward(self, x):
                x = self.untraceable_module_class(x)
                x = self.untraceable_module_name(x)
                return x

        mod = M()

        qconfig_dict = {"": torch.quantization.get_default_qat_qconfig()}
        prepare_custom_config_dict = {
            "non_traceable_module_class": [UnTraceableModuleClass],
            "non_traceable_module_name": ["untraceable_module_name"],
        }
        example_inputs = (torch.randn(2, 2),)
        mod_prep = torch.ao.quantization.quantize_fx.prepare_qat_fx(
            mod.train(), qconfig_dict, example_inputs=example_inputs,
            prepare_custom_config=prepare_custom_config_dict
        )
        mod_prep = torch.ao.quantization.quantize_fx.prepare_qat_fx(
            mod.train(), qconfig_dict, example_inputs=example_inputs,
            prepare_custom_config=prepare_custom_config_dict
        )
        self.assertTrue(
            isinstance(mod_prep.untraceable_module_class.linear, torch.nn.Linear)
        )
        self.assertTrue(
            isinstance(mod_prep.untraceable_module_name.linear, torch.nn.Linear)
        )
        self.assertTrue(
            type(mod_prep.untraceable_module_class.linear)
            is not torch.ao.nn.qat.modules.linear.Linear,
            "prepare_qat_fx shold not convert anything inside untraced module classes",
        )
        self.assertTrue(
            type(mod_prep.untraceable_module_name.linear)
            is not torch.ao.nn.qat.modules.linear.Linear,
            "prepare_qat_fx shold not convert anything inside modules named in untraced_module_names",
        )

    def test_qconfig_dict_setup(self):
        class M(torch.nn.Module):
            def __init__(self):
                super(M, self).__init__()
                self.Conv1d = torch.nn.Conv1d(1, 1, 1)
                self.Conv2d = torch.nn.Conv2d(1, 1, 1)
                self.Conv3d = torch.nn.Conv3d(1, 1, 1)
                self.ConvTranspose1d = torch.nn.ConvTranspose1d(1, 1, 1)
                self.ConvTranspose2d = torch.nn.ConvTranspose2d(1, 1, 1)
                self.ConvTranspose3d = torch.nn.ConvTranspose3d(1, 1, 1)
                self.Linear = torch.nn.Linear(1, 1, 1)

            def forward(self, x):
                x = self.Conv1d(x)
                x = self.Conv2d(x)
                x = self.Conv3d(x)
                x = self.ConvTranspose1d(x)
                x = self.ConvTranspose2d(x)
                x = self.ConvTranspose3d(x)
                x = self.Linear(x)
                x = torch.nn.functional.conv1d(x, torch.rand(2, 2))
                x = torch.nn.functional.conv2d(x, torch.rand(2, 2))
                x = torch.nn.functional.conv3d(x, torch.rand(2, 2))
                x = torch.nn.functional.linear(x, torch.rand(2, 2))
                return x

        backends = ["qnnpack", "fbgemm"]
        for func in [get_default_qconfig_mapping, get_default_qat_qconfig_mapping]:
            for backend in backends:
                m = M().eval()
                qconfig_dict = func(backend)
                m = prepare_fx(m, qconfig_dict, example_inputs=(torch.randn(1, 1, 1, 1)))
                for name, mod in m.named_modules():
                    if is_activation_post_process(mod) and mod.dtype == torch.quint8:
                        if backend == "fbgemm":
                            lower_bnd = 0
                            upper_bnd = 127
                        else:
                            lower_bnd = 0
                            upper_bnd = 255
                        if issubclass(type(mod), FakeQuantize):
                            self.assertEqual(mod.activation_post_process.quant_min, lower_bnd)
                            self.assertEqual(mod.activation_post_process.quant_max, upper_bnd)
                        else:
                            self.assertEqual(mod.quant_min, lower_bnd)
                            self.assertEqual(mod.quant_max, upper_bnd)

    def test_prepare_mode(self):
        class LinearModel(torch.nn.Module):
            def __init__(self):
                super().__init__()
                self.linear = torch.nn.Linear(5, 10)

            def forward(self, x):
                return self.linear(x)

        def _test(prepare_fn, qconfig_dict):
            m = LinearModel()
            m1 = copy.deepcopy(m)
            m1.train()
            example_inputs = (torch.randn(1, 5),)
            prepare_fn(m1, qconfig_dict, example_inputs=example_inputs)
            m2 = copy.deepcopy(m)
            m2.eval()
            prepare_fn(m2, qconfig_dict, example_inputs=example_inputs)

        # Ensure prepare_fx and prepare_qat_fx work in both training and eval modes
        _test(prepare_fx, get_default_qconfig_mapping())
        _test(prepare_qat_fx, get_default_qat_qconfig_mapping())

    def _validate_qconfig_against_backend_config_constraints(
            self,
            model: torch.nn.Module,
            qconfig: QConfig,
            backend_config: BackendConfig,
            satisfies_constraints: bool,
            qconfig_name: Optional[str] = None):
        """
        Helper method to validate whether `qconfig` satisfies the constraints specified in `backend_config`.
        """
        qconfig_mapping = QConfigMapping().set_object_type(torch.nn.Linear, qconfig)
        example_inputs = (torch.rand((1, 30), dtype=torch.float),)
        model = prepare_fx(model, qconfig_mapping, example_inputs, backend_config=backend_config)
        model(*example_inputs)
        model = convert_fx(model, backend_config=backend_config)
        if satisfies_constraints:
            expected_node_occurrence = {
                ns.call_module(torch.ao.nn.quantized.Linear) : 1,
                ns.call_module(torch.nn.Linear) : 0,
            }
        else:
            expected_node_occurrence = {
                ns.call_module(torch.ao.nn.quantized.Linear) : 0,
                ns.call_module(torch.nn.Linear) : 1,
            }
        try:
            self.checkGraphModuleNodes(model, expected_node_occurrence=expected_node_occurrence)
        except AssertionError as e:
            if qconfig_name is not None:
                print("ERROR: Validation for QConfig '%s' failed" % qconfig_name)
            raise e

    def test_backend_config_quantization_range(self):
        """
        Check that quantization ranges specified through the BackendConfig are reflected in
        the observers inserted into the model.
        """
        class MyModel(torch.nn.Module):
            def __init__(self):
                super(MyModel, self).__init__()
                self.linear = torch.nn.Linear(30, 4).float()

            def forward(self, x):
                return self.linear(x)

        dtype_config = DTypeConfig(
            input_dtype=DTypeWithConstraints(
                dtype=torch.quint8,
                quant_min_lower_bound=0,
                quant_max_upper_bound=31,
            ),
            output_dtype=DTypeWithConstraints(
                dtype=torch.quint8,
                quant_min_lower_bound=0,
                quant_max_upper_bound=31,
            ),
            weight_dtype=DTypeWithConstraints(
                dtype=torch.qint8,
                quant_min_lower_bound=-64,
                quant_max_upper_bound=63,
            ),
            bias_dtype=torch.float,
        )
        backend_config = BackendConfig() \
            .set_backend_pattern_config(BackendPatternConfig(torch.nn.Linear)
                .set_observation_type(ObservationType.OUTPUT_USE_DIFFERENT_OBSERVER_AS_INPUT)  # noqa: E128
                .add_dtype_config(dtype_config)
                .set_root_module(torch.nn.Linear)
                .set_reference_quantized_module(nnqr.Linear))

        def validate_qconfig(qconfig: QConfig, satisfies_constraints: bool):
            self._validate_qconfig_against_backend_config_constraints(
                MyModel(), qconfig, backend_config, satisfies_constraints)

        # Case 1: QConfig ranges fit within backend ranges, OK
        qconfig1 = QConfig(
            activation=MinMaxObserver.with_args(quant_min=0, quant_max=15, dtype=torch.quint8),
            weight=MinMaxObserver.with_args(quant_min=-32, quant_max=31, dtype=torch.qint8, qscheme=torch.per_tensor_symmetric))
        validate_qconfig(qconfig1, satisfies_constraints=True)

        # Case 2: QConfig activation range falls outside backend range, should fail
        qconfig2 = QConfig(
            activation=MinMaxObserver.with_args(quant_min=0, quant_max=63, dtype=torch.quint8),
            weight=MinMaxObserver.with_args(dtype=torch.qint8, qscheme=torch.per_tensor_symmetric))
        validate_qconfig(qconfig2, satisfies_constraints=False)

        # Case 3: QConfig weight range falls outside backend range, should fail
        qconfig3 = QConfig(
            activation=MinMaxObserver.with_args(dtype=torch.quint8),
            weight=MinMaxObserver.with_args(quant_min=-128, quant_max=127, dtype=torch.qint8, qscheme=torch.per_tensor_symmetric))
        validate_qconfig(qconfig3, satisfies_constraints=False)

        # Case 4: QConfig doesn't specify range, should fail
        qconfig4 = QConfig(activation=ReuseInputObserver, weight=ReuseInputObserver)
        validate_qconfig(qconfig4, satisfies_constraints=False)

    def test_backend_config_scale_min(self):
        """
        Test QConfig eps validation against the BackendConfig's min scale value.
        """
        class MyModel(torch.nn.Module):
            def __init__(self):
                super(MyModel, self).__init__()
                self.linear = torch.nn.Linear(30, 4).float()

            def forward(self, x):
                return self.linear(x)

        dtype_config = DTypeConfig(
            input_dtype=DTypeWithConstraints(dtype=torch.quint8, scale_min_lower_bound=2 ** -12),
            output_dtype=DTypeWithConstraints(dtype=torch.quint8, scale_min_lower_bound=2 ** -12),
            weight_dtype=DTypeWithConstraints(dtype=torch.qint8, scale_min_lower_bound=2 ** -12),
            bias_dtype=torch.float,
        )

        backend_config = BackendConfig() \
            .set_backend_pattern_config(BackendPatternConfig(torch.nn.Linear)
                .set_observation_type(ObservationType.OUTPUT_USE_DIFFERENT_OBSERVER_AS_INPUT)  # noqa: E128
                .add_dtype_config(dtype_config)
                .set_root_module(torch.nn.Linear)
                .set_reference_quantized_module(nnqr.Linear))

        def validate_qconfig(qconfig: QConfig, satisfies_constraints: bool):
            self._validate_qconfig_against_backend_config_constraints(
                MyModel(), qconfig, backend_config, satisfies_constraints)

        # Case 1: QConfig min scale value == backend min scale value, OK
        qconfig1 = QConfig(
            activation=MinMaxObserver.with_args(dtype=torch.quint8, eps=2 ** -12),
            weight=MinMaxObserver.with_args(dtype=torch.qint8, qscheme=torch.per_tensor_symmetric, eps=2 ** -12))
        validate_qconfig(qconfig1, satisfies_constraints=True)

        # Case 2: QConfig min scale value > backend min scale value, OK
        qconfig2 = QConfig(
            activation=MinMaxObserver.with_args(dtype=torch.quint8, eps=2 ** -10),
            weight=MinMaxObserver.with_args(dtype=torch.qint8, qscheme=torch.per_tensor_symmetric, eps=2 ** -10))
        validate_qconfig(qconfig2, satisfies_constraints=True)

        # Case 3: QConfig activation min scale value < backend min scale value, should fail
        qconfig3 = QConfig(
            activation=MinMaxObserver.with_args(dtype=torch.quint8, eps=2 ** -14),
            weight=MinMaxObserver.with_args(dtype=torch.qint8, qscheme=torch.per_tensor_symmetric))
        validate_qconfig(qconfig3, satisfies_constraints=False)

        # Case 3: QConfig weight min scale value < backend min scale value, should fail
        qconfig4 = QConfig(
            activation=MinMaxObserver.with_args(dtype=torch.quint8),
            weight=MinMaxObserver.with_args(dtype=torch.qint8, qscheme=torch.per_tensor_symmetric, eps=2 ** -14))
        validate_qconfig(qconfig4, satisfies_constraints=False)

        # Case 5: QConfig doesn't specify eps, should fail
        qconfig5 = QConfig(
            activation=FixedQParamsObserver.with_args(scale=1.0, zero_point=0),
            weight=FixedQParamsObserver.with_args(scale=1.0, zero_point=0))
        validate_qconfig(qconfig5, satisfies_constraints=False)

    def test_qnnpack_backend_config(self):
        """
        Test whether default QNNPACK QConfigs are compatible with the QNNPACK BackendConfig.
        """
        class MyModel(torch.nn.Module):
            def __init__(self):
                super(MyModel, self).__init__()
                self.linear = torch.nn.Linear(30, 4).float()

            def forward(self, x):
                return self.linear(x)

        all_qconfigs: List[Tuple[QConfig, str]] = [
            (get_default_qconfig("qnnpack", version=0), "default_qnnpack_qconfig_v0"),
            (get_default_qat_qconfig("qnnpack", version=0), "default_qat_qnnpack_qconfig_v0"),
            (get_default_qat_qconfig("qnnpack", version=1), "default_qat_qnnpack_qconfig_v1"),
            (default_symmetric_qnnpack_qconfig, "default_symmetric_qnnpack_qconfig"),
            (default_symmetric_qnnpack_qat_qconfig, "default_symmetric_qnnpack_qat_qconfig"),
            # TODO: Test these QConfigs once they are fixed, see https://github.com/pytorch/pytorch/issues/85862
            # (default_per_channel_symmetric_qnnpack_qconfig, "default_per_channel_symmetric_qnnpack_qconfig"),
            # (default_per_channel_symmetric_qnnpack_qat_qconfig, "default_per_channel_symmetric_qnnpack_qat_qconfig"),
        ]
        backend_config = get_qnnpack_backend_config()
        for qconfig, qconfig_name in all_qconfigs:
            self._validate_qconfig_against_backend_config_constraints(
                MyModel(), qconfig, backend_config, satisfies_constraints=True, qconfig_name=qconfig_name)

    def test_symmetric_qnnpack_qconfig_mapping(self):
        """
        Test whether `torch.ao.quantization.qconfig_mapping._get_symmetric_qnnpack_qconfig_mapping`
        works with the QNNPACK BackendConfig.
        """
        if "qnnpack" not in supported_qengines:
            return

        class MyModel(torch.nn.Module):
            def __init__(self):
                super(MyModel, self).__init__()
                self.linear = torch.nn.Linear(30, 4).float()

            def forward(self, x):
                return self.linear(x)

        with override_quantized_engine("qnnpack"):
            qconfig_mapping = _get_symmetric_qnnpack_qconfig_mapping()
            example_inputs = (torch.rand((1, 30), dtype=torch.float),)
            backend_config = get_qnnpack_backend_config()
            model = MyModel()
            model = prepare_fx(model, qconfig_mapping, example_inputs, backend_config=backend_config)
            model(*example_inputs)
            model = convert_fx(model, backend_config=backend_config)
            expected_node_occurrence = {
                ns.call_module(torch.ao.nn.quantized.Linear) : 1,
                ns.call_module(torch.nn.Linear) : 0,
            }
            self.checkGraphModuleNodes(model, expected_node_occurrence=expected_node_occurrence)
            model(*example_inputs)

    def test_get_executorch_backend_config(self):
        from torch.ao.quantization.backend_config import get_executorch_backend_config
        # make sure this runs
        executorch_backend_config = get_executorch_backend_config()

    def test_backend_config_check_for_weight_and_bias(self):
        """ Test to make sure the backend_config check for weight and bias
        runs when the qconfig is None for the ops with weight and bias
        previously the error was not hit because we first check input, and
        the check for weight and bias are skipped.
        """

        class M(torch.nn.Module):
            def __init__(self):
                super().__init__()
                self.weight = torch.tensor((5, 5))
                self.bias = torch.tensor((5,))

            def forward(self, x):
                return torch.addmm(self.bias, x, self.weight)

        m = M().eval()
        qconfig_mapping = QConfigMapping()
        observation_type = ObservationType.OUTPUT_USE_DIFFERENT_OBSERVER_AS_INPUT
        weighted_op_quint8_dtype_config = DTypeConfig(
            input_dtype=torch.quint8,
            output_dtype=torch.quint8,
            weight_dtype=torch.qint8,
            bias_dtype=torch.float,
        )
        dtype_configs = [weighted_op_quint8_dtype_config]
        backend_pattern_config = BackendPatternConfig(torch.addmm) \
            .set_observation_type(observation_type) \
            .set_dtype_configs(dtype_configs) \
            ._set_input_type_to_index({"weight": 2, "bias": 0})
        backend_config = BackendConfig() \
            .set_backend_pattern_config(backend_pattern_config)
        example_inputs = (torch.rand(1, 5),)
        # make sure this runs
        m = prepare_fx(m, qconfig_mapping, example_inputs, backend_config=backend_config)

    def test_get_default_qconfig_valid_backend(self):
        """ Checks that AssertionError is raised when non expected backend input is specified
        """
        invalid_backends = ["imaginary_backend", 3]
        for invalid_backend in invalid_backends:
            with self.assertRaisesRegex(AssertionError, "not supported"):
                qconfig = get_default_qconfig(invalid_backend)
            with self.assertRaisesRegex(AssertionError, "not supported"):
                qconfig = get_default_qat_qconfig(invalid_backend)
            with self.assertRaisesRegex(AssertionError, "not supported"):
                qconfig_mapping = get_default_qconfig_mapping(invalid_backend)
            with self.assertRaisesRegex(AssertionError, "not supported"):
                qconfig_mapping = get_default_qat_qconfig_mapping(invalid_backend)

    def test__convert_to_reference_decomposed_fx(self):
        class M(torch.nn.Module):
            def __init__(self):
                super().__init__()
                self.linear = torch.nn.Linear(5, 10)

            def forward(self, x):
                return self.linear(x)

        m = M().eval()
        qconfig_mapping = get_default_qconfig_mapping("fbgemm")
        example_inputs = (torch.randn(1, 5),)
        m = prepare_fx(m, qconfig_mapping, example_inputs)
        m_ref = copy.deepcopy(m)
        m_ref = convert_to_reference_fx(m_ref)
        m = _convert_to_reference_decomposed_fx(m)
        expected_occurrence = {
            ns.call_function(torch.ops.quantized_decomposed.quantize_per_tensor): 2,
            ns.call_function(torch.ops.quantized_decomposed.dequantize_per_tensor): 2,
        }
        self.checkGraphModuleNodes(
            m,
            expected_node_occurrence=expected_occurrence)
        # make sure it runs
        res_ref = m_ref(*example_inputs)
        res = m(*example_inputs)
        self.assertEqual(res, res_ref)

    @skipIfNoQNNPACK
    def test__convert_to_reference_decomposed_fx_dynamic_quant(self):
        class M(torch.nn.Module):
            def __init__(self):
                super().__init__()
                self.linear = torch.nn.Linear(5, 10)

            def forward(self, x):
                return self.linear(x)

        # to avoid reduce_range
        with override_quantized_engine("qnnpack"):
            m = M().eval()
            qconfig_mapping = get_default_qconfig_mapping("fbgemm") \
                .set_object_type(torch.nn.Linear, default_dynamic_qconfig)
            example_inputs = (torch.randn(1, 5),)
            m = prepare_fx(m, qconfig_mapping, example_inputs)
            m(*example_inputs)
            m_ref = copy.deepcopy(m)
            m_ref = convert_to_reference_fx(m_ref)
            m = _convert_to_reference_decomposed_fx(m)
            expected_occurrence = {
                ns.call_function(torch.ops.quantized_decomposed.choose_qparams.tensor): 1,
                ns.call_function(torch.ops.quantized_decomposed.quantize_per_tensor.tensor): 1,
                ns.call_function(torch.ops.quantized_decomposed.dequantize_per_tensor.tensor): 1,
            }
            self.checkGraphModuleNodes(
                m,
                expected_node_occurrence=expected_occurrence)
            # make sure it runs
            res_ref = m_ref(*example_inputs)
            res = m(*example_inputs)
            self.assertEqual(res, res_ref)

    def test__convert_to_reference_decomposed_fx_per_channel_quant(self):
        class M(torch.nn.Module):
            def forward(self, x, weight, bias):
                return F.linear(x, weight, bias)

        m = M().eval()
        qconfig_mapping = get_default_qconfig_mapping("fbgemm") \
            .set_object_type(F.linear, default_per_channel_qconfig)
        example_inputs = (torch.randn(1, 5), torch.randn(10, 5), torch.randn(10,))
        m = prepare_fx(m, qconfig_mapping, example_inputs)
        m(*example_inputs)
        m_ref = copy.deepcopy(m)
        m_ref = convert_to_reference_fx(m_ref)
        m = _convert_to_reference_decomposed_fx(m)
        expected_occurrence = {
            # for input and output activations
            ns.call_function(torch.ops.quantized_decomposed.quantize_per_tensor): 2,
            ns.call_function(torch.ops.quantized_decomposed.dequantize_per_tensor): 2,
            # for weight
            ns.call_function(torch.ops.quantized_decomposed.quantize_per_channel): 1,
            ns.call_function(torch.ops.quantized_decomposed.dequantize_per_channel): 1,
        }
        self.checkGraphModuleNodes(
            m,
            expected_node_occurrence=expected_occurrence)
        # make sure it runs
        res_ref = m_ref(*example_inputs)
        res = m(*example_inputs)
        self.assertEqual(res, res_ref)

    def test_change_backend_config_for_fixed_qparam_ops(self):
        """ Making sure we can skip validation of qconfigs for fixedqparam ops based
        on BackendConfig
        """
        class M(nn.Module):
            def __init__(self):
                super().__init__()
                self.tanh = torch.nn.Tanh()

            def forward(self, x: torch.Tensor):
                x = self.tanh(x)
                return x

        model = M().eval()
        # we set a global default_qconfig, which will be ignored since the backend
        # we defined doesn't support anything
        # this is to make sure we don't validate the qconfig when BackendConfig does not
        # have fixed qparam op related configurations
        qconfig_mapping = QConfigMapping().set_global(default_qconfig)
        backend_config = BackendConfig()
        # make sure this runs
        model = prepare_fx(
            model,
            qconfig_mapping=qconfig_mapping,
            example_inputs=(torch.randn(1, 2, 3, 4),),
            backend_config=backend_config
        )

    def test_channel_shuffle_lowering(self):
        # Three versions of channel shuffle
        class M1(torch.nn.Module):
            def __init__(self):
                super().__init__()
                self.op = torch.nn.ChannelShuffle(2)

            def forward(self, x):
                return self.op(x + x) + x

        class M2(torch.nn.Module):
            def forward(self, x):
                return torch.channel_shuffle(x + x, 2) + x

        class M3(torch.nn.Module):
            def forward(self, x):
                return torch.nn.functional.channel_shuffle(x + x, 2) + x

        x = torch.randn(4, 4, 4, 4)
        # torch.channel_shuffle is equivalent to torch.nn.functional.channel_shuffle
        model_node_pairs = [
            (M1().eval(), ns.call_module(torch.nn.ChannelShuffle)),
            (M2().eval(), ns.call_function(torch.channel_shuffle)),
            (M3().eval(), ns.call_function(torch.channel_shuffle))
        ]
        for m, node in model_node_pairs:
            m = prepare_fx(m, {"": default_qconfig}, example_inputs=(x,))
            m_copy = copy.deepcopy(m)
            m = convert_fx(m)
            m_ref = convert_to_reference_fx(m_copy)
            node_occurrence = {
                node: 1,
                ns.call_function(torch.quantize_per_tensor): 1,
                ns.call_method("dequantize"): 1
            }
            node_occurrence_ref = {
                node: 1,
                ns.call_function(torch.quantize_per_tensor): 4,
                ns.call_method("dequantize"): 4
            }
            self.checkGraphModuleNodes(m, expected_node_occurrence=node_occurrence)
            self.checkGraphModuleNodes(m_ref, expected_node_occurrence=node_occurrence_ref)

    def test_match_pattern_with_multiple_args(self):
        """ Test that we can match a pattern that has multiple arguments
        Pattern:
                           shape \
        transpose (observed) -> reshape -> output (observed) ->

        where `reshape` has two arguments
        """

        def _get_pattern_configs():
            backend_pattern_configs = []
            observation_type = ObservationType.OUTPUT_SHARE_OBSERVER_WITH_INPUT
            weighted_op_quint8_dtype_config = DTypeConfig(
                input_dtype=torch.quint8,
                output_dtype=torch.quint8,
                weight_dtype=torch.qint8,
                bias_dtype=torch.float,
            )
            dtype_configs = [weighted_op_quint8_dtype_config]

            def root_node_getter(node_pattern):
                reshape, transpose, shape = node_pattern
                return transpose

            backend_pattern_configs.append(
                BackendPatternConfig((torch.reshape, torch.transpose, MatchAllNode))
                .set_observation_type(observation_type)  # noqa: E131
                .set_dtype_configs(dtype_configs)
                ._set_root_node_getter(root_node_getter))
            return backend_pattern_configs

        backend_config = BackendConfig().set_backend_pattern_configs(_get_pattern_configs())

        class M(torch.nn.Module):
            def forward(self, x):
                x = torch.transpose(x, 0, 1)
                x = torch.reshape(x, (-1,))
                return x

        m = M().eval()
        qconfig_mapping = QConfigMapping().set_global(default_qconfig)
        example_inputs = (torch.randn(1, 3, 3, 3),)
        m = prepare_fx(m, qconfig_mapping, example_inputs, backend_config=backend_config)
        node_occurrence = {
            # one for input of the pattern and one for output of the pattern
            ns.call_module(MinMaxObserver): 2
        }
        self.checkGraphModuleNodes(m, expected_node_occurrence=node_occurrence)


@skipIfNoFBGEMM
class TestQuantizeFxOps(QuantizationTestCase):
    def setUp(self):
        super().setUp()
        self.custom_qconfig = torch.ao.quantization.QConfig(
            activation=torch.ao.quantization.observer.HistogramObserver.with_args(
                qscheme=torch.per_tensor_symmetric, dtype=torch.qint8
            ),
            weight=torch.ao.quantization.default_per_channel_weight_observer
        )
        self.common_quant_patterns = {
            torch.nn.ConvTranspose1d: DefaultNodeQuantizeHandler,
            torch.nn.ConvTranspose2d: DefaultNodeQuantizeHandler,
            torch.nn.ELU: DefaultNodeQuantizeHandler,
            torch.nn.LeakyReLU: DefaultNodeQuantizeHandler,
            torch.nn.Hardswish: DefaultNodeQuantizeHandler,
            torch.nn.InstanceNorm1d: DefaultNodeQuantizeHandler,
            torch.nn.InstanceNorm2d: DefaultNodeQuantizeHandler,
            torch.nn.InstanceNorm3d: DefaultNodeQuantizeHandler,
            torch.nn.LayerNorm: DefaultNodeQuantizeHandler,
            torch.nn.SiLU: DefaultNodeQuantizeHandler,
            torch.nn.Mish: DefaultNodeQuantizeHandler,
            torch.nn.GELU: DefaultNodeQuantizeHandler,
            torch.nn.Softmax: DefaultNodeQuantizeHandler,
            torch.nn.functional.elu: DefaultNodeQuantizeHandler,
            torch.nn.functional.hardswish: DefaultNodeQuantizeHandler,
            torch.nn.functional.instance_norm: DefaultNodeQuantizeHandler,
            torch.nn.functional.layer_norm: DefaultNodeQuantizeHandler,
            torch.nn.functional.leaky_relu: DefaultNodeQuantizeHandler,
            torch.nn.functional.silu: DefaultNodeQuantizeHandler,
            torch.nn.functional.mish: DefaultNodeQuantizeHandler,
            torch.nn.functional.gelu: DefaultNodeQuantizeHandler,
            torch.nn.functional.softmax: DefaultNodeQuantizeHandler,
            torch.sum: DefaultNodeQuantizeHandler
        }

    """Unit tests for individual ops
    """
    @skipIfNoFBGEMM
    def test_linear_module(self):
        with override_quantized_engine('fbgemm'):
            class LinearModel(torch.nn.Module):
                def __init__(self):
                    super(LinearModel, self).__init__()
                    self.linear = torch.nn.Linear(30, 4).float()

                def forward(self, x):
                    return self.linear(x)

            class LinearReLUModel(torch.nn.Module):
                def __init__(self, f_relu=False):
                    super(LinearReLUModel, self).__init__()
                    self.linear = torch.nn.Linear(30, 4).float()
                    if f_relu:
                        self.relu = F.relu
                    else:
                        self.relu = torch.nn.ReLU()

                def forward(self, x):
                    x = self.linear(x)
                    x = self.relu(x)
                    return x

            class LinearBnModel(torch.nn.Module):
                def __init__(self):
                    super(LinearBnModel, self).__init__()
                    self.linear = torch.nn.Linear(4, 4).float()
                    self.bn = torch.nn.BatchNorm1d(4)

                def forward(self, x):
                    x = self.linear(x)
                    x = self.bn(x)
                    return x

            # Test linear
            data = (torch.rand((1, 30), dtype=torch.float),)
            for quant_type in self.all_quant_types:
                model = LinearModel()
                quantized_module = nnqd.Linear if quant_type == QuantType.DYNAMIC else nnq.Linear
                quantized_node = ns.call_module(quantized_module)
                result_dict = self.checkGraphModeFxOp(model, data, quant_type, quantized_node)
                if quant_type in self.static_quant_types:
                    self.assertEqual(result_dict["quantized_output"], result_dict["quantized_reference_output"])

            # TODO: enable test for dynamic quant
            # Test linear-relu
            for f_relu, quant_type in itertools.product([True, False], [QuantType.STATIC, QuantType.QAT]):
                model = LinearReLUModel(f_relu)
                quantized_node = ns.call_module(nniq.LinearReLU)
                result_dict = self.checkGraphModeFxOp(model, data, quant_type, quantized_node)
                self.assertEqual(result_dict["quantized_output"], result_dict["quantized_reference_output"])

            # Test linear-bn
            data = (torch.rand((4, 4), dtype=torch.float),)
            for quant_type in self.static_quant_types:
                model = LinearBnModel()
                quantized_node = ns.call_module(nnq.Linear)
                result_dict = self.checkGraphModeFxOp(model, data, quant_type, quantized_node)
                self.assertEqual(result_dict["quantized_output"], result_dict["quantized_reference_output"])

    @skipIfNoFBGEMM
    def test_functional_linear(self):
        with override_quantized_engine('fbgemm'):
            class FuncLinear(torch.nn.Module):
                def __init__(self, use_bias, has_relu, f_relu):
                    super(FuncLinear, self).__init__()
                    self.w = torch.randn(4, 30)
                    self.b = torch.randn(4)
                    self.use_bias = use_bias
                    if has_relu:
                        if f_relu:
                            self.relu_or_id = F.relu
                        else:
                            self.relu_or_id = torch.nn.ReLU()
                    else:
                        self.relu_or_id = torch.nn.Identity()

                def forward(self, x):
                    if self.use_bias:
                        x = F.linear(x, self.w, self.b)
                    else:
                        x = F.linear(x, self.w)
                    x = self.relu_or_id(x)
                    return x

            data = (torch.rand((1, 30), dtype=torch.float),)
            quant_type_to_qlinear_fun = {
                QuantType.DYNAMIC: ns.call_function(torch.ops.quantized.linear_dynamic),
                QuantType.STATIC: ns.call_function(torch.ops.quantized.linear),
                QuantType.QAT: ns.call_function(torch.ops.quantized.linear),
            }
            quant_type_to_qlinear_relu_fun = {
                # we don't have linear_relu_dynamic
                QuantType.DYNAMIC: ns.call_function(torch.ops.quantized.linear_relu_dynamic),
                QuantType.STATIC: ns.call_function(torch.ops.quantized.linear_relu),
                QuantType.QAT: ns.call_function(torch.ops.quantized.linear_relu),
            }

            options = itertools.product(
                self.all_quant_types,
                (True, False),  # use_bias
                (True, False),  # has_relu
                (True, False),  # functional relu
            )
            for quant_type, use_bias, has_relu, f_relu in options:
                # when has_relu is False, we are using an nn.Identity and
                # we will insert observer/fake_quant for the output of nn.Identity since
                # it is a copy node, that's why we have extra observer/fake_quant
                # when has_relu is False
                quant_type_to_prepare_expected_node_occurrence = {
                    QuantType.DYNAMIC: {
                        ns.call_module(torch.ao.quantization.PlaceholderObserver): 1,
                        ns.call_module(torch.ao.quantization.MinMaxObserver): 1,
                    },
                    # There should be 3 observers: after input, weight and activation.
                    # one more observer for torch.nn.Identity when there is no relu
                    QuantType.STATIC: {
                        ns.call_module(torch.ao.quantization.HistogramObserver): 2 if has_relu else 3,
                        ns.call_module(torch.ao.quantization.PerChannelMinMaxObserver): 1,
                    },
                    # There should be 3 observers: after input, weight and activation.
                    QuantType.QAT: {
                        ns.call_module(torch.ao.quantization.FusedMovingAvgObsFakeQuantize): 3 if has_relu else 4,
                    },
                }
                model = FuncLinear(use_bias, has_relu, f_relu)
                if has_relu:
                    qlinear_fun = quant_type_to_qlinear_relu_fun[quant_type]
                else:
                    qlinear_fun = quant_type_to_qlinear_fun[quant_type]

                if quant_type != QuantType.DYNAMIC:
                    num_dequantize = 1
                else:
                    # we will have an extra quantize_per_tensor_dynamic + dequantize for
                    # nn.Identity right now, but it will be fixed after we use
                    # backend_config to configure the default pt backend
                    num_dequantize = int(not has_relu)

                convert_node_occurrence = {
                    ns.call_function(torch.quantize_per_tensor): 1 if quant_type != QuantType.DYNAMIC else 0,
                    qlinear_fun: 1,
                    ns.call_method("dequantize"): num_dequantize if quant_type != QuantType.DYNAMIC else 0,
                }
                prepare_expected_node_occurrence = \
                    quant_type_to_prepare_expected_node_occurrence[quant_type]
                result_dict = self.checkGraphModeFxOp(
                    model, data, quant_type, qlinear_fun,
                    prepare_expected_node_occurrence=prepare_expected_node_occurrence,
                    expected_node_occurrence=convert_node_occurrence)
                if quant_type != QuantType.DYNAMIC:
                    self.assertEqual(result_dict["quantized_output"], result_dict["quantized_reference_output"])
                    # Ensure packed weights in lowered models are folded
                    self.assertIn("_packed_weight_0", result_dict["quantized"].state_dict().keys())

    @skipIfNoFBGEMM
    def test_linear_dynamic_fp16(self):
        with override_quantized_engine('fbgemm'):
            class FuncLinear(torch.nn.Module):
                def __init__(self, use_bias, has_relu, f_relu):
                    super(FuncLinear, self).__init__()
                    self.w = torch.randn(4, 30)
                    self.b = torch.randn(4)
                    self.use_bias = use_bias
                    if has_relu:
                        if f_relu:
                            self.relu = F.relu
                        else:
                            self.relu = torch.nn.ReLU()
                    else:
                        self.relu = torch.nn.Identity()

                def forward(self, x):
                    if self.use_bias:
                        x = F.linear(x, self.w, self.b)
                    else:
                        x = F.linear(x, self.w)
                    x = self.relu(x)
                    return x

            data = (torch.rand((1, 30), dtype=torch.float),)
            options = itertools.product(
                (True, False),  # use_bias
                (True, False),  # has_relu
                (True, False),  # functional relu
                (True, False),  # is_reference
            )
            for use_bias, has_relu, f_relu, is_reference in options:
                model = FuncLinear(use_bias, has_relu, f_relu)
                if is_reference:
                    qlinear_fun = ns.call_function(torch.nn.functional.linear)
                else:
                    if has_relu:
                        qlinear_fun = ns.call_function(torch.ops.quantized.linear_relu_dynamic_fp16)
                    else:
                        qlinear_fun = ns.call_function(torch.ops.quantized.linear_dynamic_fp16)
                prepare_node_occurrence = {
                    # activation and weight
                    ns.call_module(torch.ao.quantization.PlaceholderObserver): 2
                }
                convert_node_occurrence = {
                    qlinear_fun: 1,
                    # weight
                    ns.call_method("to"): 1 if is_reference else 0
                }
                self.checkGraphModeFxOp(
                    model, data, QuantType.DYNAMIC, qlinear_fun,
                    is_reference=is_reference,
                    custom_qconfig_dict={"": float16_dynamic_qconfig},
                    prepare_expected_node_occurrence=prepare_node_occurrence,
                    expected_node_occurrence=convert_node_occurrence)

    def test_linear_static_fp16(self):
        class FuncLinear(torch.nn.Module):
            def __init__(self, use_bias, has_relu, f_relu):
                super(FuncLinear, self).__init__()
                self.w = torch.randn(4, 30)
                self.b = torch.randn(4)
                self.use_bias = use_bias
                if has_relu:
                    if f_relu:
                        self.relu = F.relu
                    else:
                        self.relu = torch.nn.ReLU()
                else:
                    self.relu = torch.nn.Identity()

            def forward(self, x):
                if self.use_bias:
                    x = F.linear(x, self.w, self.b)
                else:
                    x = F.linear(x, self.w)
                x = self.relu(x)
                return x

        data = (torch.rand((1, 30), dtype=torch.float),)
        options = itertools.product(
            (True, False),  # use_bias
            (True, False),  # has_relu
            (True, False),  # functional relu
            (True, False),  # is_reference
        )
        backend_config = get_test_only_legacy_native_backend_config()
        for use_bias, has_relu, f_relu, is_reference in options:
            model = FuncLinear(use_bias, has_relu, f_relu)
            linear_fun = ns.call_function(torch.nn.functional.linear)
            # when has_relu is False, we are using an nn.Identity and
            # we will insert observer/fake_quant for the output of nn.Identity since
            # it is a copy node, that's why we have extra observer/fake_quant
            # when has_relu is False
            prepare_node_occurrence = {
                # activation, weight, bias and output
                ns.call_module(torch.ao.quantization.PlaceholderObserver): 3 + int(use_bias) + int(not has_relu),
            }
            # We have extra to and dequantize when is_reference is True
            # and has_relu is False since when has_relu is False, we
            # have an nn.Identity in the model, which is a CopyNode
            # and we would add extra quant - dequant for CopyNode in
            # reference patterns
            convert_node_occurrence = {
                # we don't support static fp16 ops, so the linear function
                # is unfused
                linear_fun: 1,
                # activation, weight, bias and output
                ns.call_method("to"): 3 + int(use_bias) + int(not has_relu and is_reference),
                ns.call_method("dequantize"): 3 + int(use_bias) + int(not has_relu and is_reference)
            }
            self.checkGraphModeFxOp(
                model, data, QuantType.DYNAMIC, linear_fun,
                is_reference=is_reference,
                custom_qconfig_dict={"": float16_static_qconfig},
                prepare_expected_node_occurrence=prepare_node_occurrence,
                expected_node_occurrence=convert_node_occurrence,
                backend_config=backend_config)

    @skipIfNoFBGEMM
    def test_conv_module(self):
        conv_module = {1 : torch.nn.Conv1d, 2 : torch.nn.Conv2d, 3 : torch.nn.Conv3d}

        class ConvWrapper(torch.nn.Module):
            def __init__(self, dim):
                super(ConvWrapper, self).__init__()
                self.conv = conv_module[dim](3, 3, 3).float()

            def forward(self, x):
                return self.conv(x)

        options = itertools.product([1, 2, 3], self.static_quant_types)
        quantized_nodes = {
            # dim
            1: ns.call_module(nnq.Conv1d),
            2: ns.call_module(nnq.Conv2d),
            3: ns.call_module(nnq.Conv3d),
        }
        for dim, quant_type in options:
            self.checkGraphModeFxOp(
                ConvWrapper(dim), self.img_data_dict[dim], quant_type,
                quantized_nodes[dim])

    @skipIfNoFBGEMM
    def test_functional_conv(self):
        with override_quantized_engine('fbgemm'):
            """ Test for function conv and functional conv + relu
            """
            convs = {
                1: torch.nn.functional.conv1d,
                2: torch.nn.functional.conv2d,
                3: torch.nn.functional.conv3d,
            }

            class FuncConv(torch.nn.Module):
                def __init__(self, dim, use_bias, has_relu, f_relu):
                    super().__init__()
                    self.dim = dim
                    self.w = torch.randn(tuple([3] * (dim + 2)))
                    self.b = torch.randn(3) if use_bias else None
                    self.stride = tuple([1] * dim)
                    self.padding = tuple([0] * dim)
                    self.dilation = tuple([1] * dim)
                    self.groups = 1
                    self.use_bias = use_bias
                    if has_relu:
                        if f_relu:
                            self.relu = F.relu
                        else:
                            self.relu = torch.nn.ReLU()
                    else:
                        self.relu = torch.nn.Identity()

                def forward(self, x):
                    x = convs[self.dim](x, self.w, self.b, self.stride, self.padding, self.dilation, self.groups)
                    x = self.relu(x)
                    return x

            quant_type_to_qconv_fun = {
                QuantType.STATIC: {
                    1: ns.call_function(torch.ops.quantized.conv1d),
                    2: ns.call_function(torch.ops.quantized.conv2d),
                    3: ns.call_function(torch.ops.quantized.conv3d)
                },
                QuantType.QAT: {
                    1: ns.call_function(torch.ops.quantized.conv1d),
                    2: ns.call_function(torch.ops.quantized.conv2d),
                    3: ns.call_function(torch.ops.quantized.conv3d)
                },
            }
            quant_type_to_qconv_relu_fun = {
                QuantType.STATIC: {
                    1: ns.call_function(torch.ops.quantized.conv1d_relu),
                    2: ns.call_function(torch.ops.quantized.conv2d_relu),
                    3: ns.call_function(torch.ops.quantized.conv3d_relu)
                },
                QuantType.QAT: {
                    1: ns.call_function(torch.ops.quantized.conv1d_relu),
                    2: ns.call_function(torch.ops.quantized.conv2d_relu),
                    3: ns.call_function(torch.ops.quantized.conv3d_relu)
                },
            }

            options = itertools.product(
                [1, 2, 3],  # dims
                self.static_quant_types,
                (True, False),  # use_bias
                (True, False),  # has_relu
                (True, False),  # functional relu
            )
            for dim, quant_type, use_bias, has_relu, f_relu in options:
                # when has_relu is False, we are using an nn.Identity and
                # we will insert observer/fake_quant for the output of nn.Identity since
                # it is a copy node, that's why we have extra observer/fake_quant
                # when has_relu is False
                quant_type_to_prepare_expected_node_occurrence = {
                    QuantType.DYNAMIC: {},
                    # There should be 3 observers: after input, weight and activation.
                    QuantType.STATIC: {
                        ns.call_module(torch.ao.quantization.HistogramObserver): 2 if has_relu else 3,
                        ns.call_module(torch.ao.quantization.PerChannelMinMaxObserver): 1,
                    },
                    # There should be 3 observers: after input, weight and activation.
                    QuantType.QAT: {
                        ns.call_module(torch.ao.quantization.FusedMovingAvgObsFakeQuantize): 3 if has_relu else 4,
                    },
                }
                data_dims = [2, 3] + [4] * dim
                data = (torch.randn(tuple(data_dims), dtype=torch.float),)
                model = FuncConv(dim, use_bias, has_relu, f_relu)
                if has_relu:
                    qconv_fun = quant_type_to_qconv_relu_fun[quant_type][dim]
                else:
                    qconv_fun = quant_type_to_qconv_fun[quant_type][dim]

                convert_node_occurrence = {
                    ns.call_function(torch.quantize_per_tensor): 1,
                    qconv_fun: 1,
                    ns.call_method("dequantize"): 1
                }
                prepare_expected_node_occurrence = \
                    quant_type_to_prepare_expected_node_occurrence[quant_type]
                result_dict = self.checkGraphModeFxOp(
                    model, data, quant_type, qconv_fun,
                    prepare_expected_node_occurrence=prepare_expected_node_occurrence,
                    expected_node_occurrence=convert_node_occurrence)
                if quant_type != QuantType.DYNAMIC:
                    self.assertEqual(result_dict["quantized_output"], result_dict["quantized_reference_output"])
                    # Ensure packed weights in lowered models are folded
                    self.assertIn("_packed_weight_0", result_dict["quantized"].state_dict().keys())

    @skipIfNoFBGEMM
    def test_quantized_conv_relu(self):
        """tests for conv1d_relu/conv2d_relu/conv3d_relu"""
        conv_module = {1 : torch.nn.Conv1d, 2 : torch.nn.Conv2d, 3 : torch.nn.Conv3d}

        class ConvNdRelu(torch.nn.Module):
            def __init__(self, dim, inplace):
                super(ConvNdRelu, self).__init__()
                self.conv = conv_module[dim](3, 3, 3).float()
                self.relu = torch.nn.ReLU(inplace)

            def forward(self, x):
                return self.relu(self.conv(x))

        class ConvNdFunctionalRelu(torch.nn.Module):
            def __init__(self, dim):
                super(ConvNdFunctionalRelu, self).__init__()
                self.conv = conv_module[dim](3, 3, 3).float()

            def forward(self, x):
                return F.relu(self.conv(x))

        class ConvNdInplaceFunctionalRelu(torch.nn.Module):
            def __init__(self, dim):
                super(ConvNdInplaceFunctionalRelu, self).__init__()
                self.conv = conv_module[dim](3, 3, 3).float()

            def forward(self, x):
                return F.relu(self.conv(x), True)

        options = itertools.product([1, 2, 3], self.static_quant_types)
        quantized_nodes = {
            # dim
            1: ns.call_module(nniq.ConvReLU1d),
            2: ns.call_module(nniq.ConvReLU2d),
            3: ns.call_module(nniq.ConvReLU3d),
        }
        for dim, quant_type in options:
            for m in [ConvNdRelu(dim, True),
                      ConvNdRelu(dim, False),
                      ConvNdFunctionalRelu(dim),
                      ConvNdInplaceFunctionalRelu(dim)]:
                self.checkGraphModeFxOp(
                    m, self.img_data_dict[dim], quant_type,
                    quantized_nodes[dim])


    def _test_binary_op_int8_impl(self, binary_op, ibinary_op, quantized_op):
        data = (torch.randn(1, 1, 1, 1, dtype=torch.float),
                torch.randn(1, 1, 1, 1, dtype=torch.float))
        options = itertools.product([True, False], [True, False], [True, False])
        quant_type = QuantType.STATIC
        # testing for default int8 static quant
        for is_inplace, is_scalar, is_reference in options:
            if is_reference:
                node_list = [
                    ns.call_method("dequantize"),
                    ns.call_function(binary_op),
                    ns.call_function(torch.quantize_per_tensor)
                ]
                quantized_node = None
            else:
                node_list = None
                quantized_node = ns.call_function(quantized_op)

            self.checkGraphModeFxOp(
                BinaryOp(binary_op, ibinary_op, is_inplace, is_scalar), data, quant_type,
                quantized_node, expected_node_list=node_list, is_reference=is_reference)
            # This tests the binary op should be quantized even when it is not feed with a
            # quantized input
            self.checkGraphModeFxOp(
                BinaryOpNonQuantizedInput(binary_op, ibinary_op, is_inplace, is_scalar),
                data, quant_type, quantized_node,
                expected_node_list=node_list, is_reference=is_reference)


    def _test_binary_op_float16_impl(self, binary_op, ibinary_op):
        data = (torch.randn(1, 1, 1, 1, dtype=torch.float),
                torch.randn(1, 1, 1, 1, dtype=torch.float))
        quant_type = QuantType.STATIC
        # testing for fp16 static quant
        # we are producing fp16 patterns
        options = itertools.product([True, False], [True, False])
        custom_qconfig_dict = {
            "object_type": [(binary_op, float16_static_qconfig)]
        }
        backend_config = get_test_only_legacy_native_backend_config()
        for is_inplace, is_scalar in options:
            node_occurrence = {
                # output_conv1, output_add1, output_add2 for scalar
                # output_conv1, output_conv2, output_add1, output_add2 for non-scalar
                ns.call_method("to"): 3 if is_scalar else 4
            }
            self.checkGraphModeFxOp(
                BinaryOp(binary_op, ibinary_op, is_inplace, is_scalar), data, quant_type,
                expected_node_occurrence=node_occurrence,
                custom_qconfig_dict=custom_qconfig_dict,
                backend_config=backend_config)

            node_occurrence = {
                # input_add, output_add for scalar
                # input_add1, input_add2, output_add for non-scalar
                ns.call_method("to"): 2 if is_scalar else 3
            }
            self.checkGraphModeFxOp(
                BinaryOpNonQuantizedInput(binary_op, ibinary_op, is_inplace, is_scalar), data, quant_type,
                expected_node_occurrence=node_occurrence,
                custom_qconfig_dict=custom_qconfig_dict,
                backend_config=backend_config)

    def _test_binary_op_relu_int8_impl(self, binary_op, ibinary_op, quantized_op):
        data = (torch.rand((1, 1, 1, 1), dtype=torch.float),
                torch.rand((1, 1, 1, 1), dtype=torch.float))
        quant_type = QuantType.STATIC
        quantized_node = ns.call_function(quantized_op)
        options = itertools.product(
            [True, False], [nn.ReLU, F.relu, torch.relu], [True, False])
        for is_inplace_op, relu_callable, is_scalar in options:
            model = BinaryOpRelu(
                binary_op, ibinary_op, is_inplace_op, relu_callable, is_scalar)
            self.checkGraphModeFxOp(
                model, data, quant_type, quantized_node)

    def _test_binary_op_relu_float16_impl(self, binary_op, ibinary_op):
        data = (torch.rand((1, 1, 1, 1), dtype=torch.float),
                torch.rand((1, 1, 1, 1), dtype=torch.float))
        quant_type = QuantType.STATIC
        options = itertools.product(
            [True, False], [nn.ReLU, F.relu, torch.relu], [True, False])
        custom_qconfig_dict = {
            "": float16_static_qconfig,
            "object_type": [(torch.nn.Conv2d, None)]
        }
        backend_config = get_test_only_legacy_native_backend_config()
        for is_inplace_op, is_functional_relu, is_scalar in options:
            node_occurrence = {
                ns.call_method("to"): 3 if is_scalar else 4
            }
            model = BinaryOpRelu(
                binary_op, ibinary_op, is_inplace_op, is_functional_relu, is_scalar)
            self.checkGraphModeFxOp(
                model, data, quant_type, custom_qconfig_dict=custom_qconfig_dict,
                expected_node_occurrence=node_occurrence,
                backend_config=backend_config)


    @skipIfNoFBGEMM
    def test_add(self):
        self._test_binary_op_int8_impl(
            operator.add, operator.iadd, torch.ops.quantized.add)
        self._test_binary_op_float16_impl(
            operator.add, operator.iadd)

    @unittest.skip("This is no longer needed right now, can enable later with new api")
    def test_sub(self):
        self._test_binary_op_float16_impl(operator.sub, operator.isub)
        self._test_binary_op_float16_impl(torch.sub, None)

    @unittest.skip("This is no longer needed right now, can enable later with new api")
    def test_div(self):
        self._test_binary_op_float16_impl(operator.truediv, operator.itruediv)
        self._test_binary_op_float16_impl(torch.div, None)

    @skipIfNoFBGEMM
    def test_mul(self):
        self._test_binary_op_int8_impl(
            operator.mul, operator.imul, torch.ops.quantized.mul)
        self._test_binary_op_float16_impl(operator.mul, operator.imul)

    @unittest.skip("This is no longer needed right now, can enable later with new api")
    def test_sum(self):
        class Sum(torch.nn.Module):
            def forward(self, x):
                x = torch.sum(x, [1], keepdim=True)
                x = torch.sum(x, [1])
                return x

        data = torch.randn(1, 2, 3, 4, dtype=torch.float)
        quant_type = QuantType.STATIC
        # testing for fp16 static quant
        # we are producing fp16 patterns
        custom_qconfig_dict = {
            "object_type": [(torch.sum, float16_static_qconfig)]
        }
        node_occurrence = {
            # input_sum1, output_sum1, output_sum2
            ns.call_method("to"): 3
        }
        self.checkGraphModeFxOp(
            Sum(), data, quant_type,
            expected_node_occurrence=node_occurrence,
            custom_qconfig_dict=custom_qconfig_dict)

    @unittest.skip("This is no longer needed right now, can enable later with new api")
    def test_bmm(self):
        class BMMMethod(torch.nn.Module):
            def __init__(self):
                super().__init__()

            def forward(self, x, y):
                return x.bmm(y)

        data = (torch.randn(1, 1, 1, dtype=torch.float),
                torch.randn(1, 1, 1, dtype=torch.float))
        quant_type = QuantType.STATIC
        # testing for fp16 static quant
        # we are producing fp16 patterns
        custom_qconfig_dict = {
            "object_type": [(torch.bmm, float16_static_qconfig),
                            ("bmm", float16_static_qconfig)]
        }
        node_occurrence = {
            # input_bmm1, input_bmm2, output_bmm
            ns.call_method("to"): 3
        }
        self.checkGraphModeFxOp(
            BinaryOpNonQuantizedInput(torch.bmm, None, False, False), data, quant_type,
            expected_node_occurrence=node_occurrence,
            custom_qconfig_dict=custom_qconfig_dict)

        # TODO: support call_method("bmm")
        # we can transform call_method("bmm") to call_function(torch.bmm)
        # self.checkGraphModeFxOp(
        #     BMMMethod(), data, quant_type,
        #     expected_node_occurrence=node_occurrence,
        #     custom_qconfig_dict=custom_qconfig_dict,
        #     print_debug_info=True)

    @skipIfNoFBGEMM
    def test_add_relu(self):
        self._test_binary_op_relu_int8_impl(
            operator.add, operator.iadd, torch.ops.quantized.add_relu)
        self._test_binary_op_relu_float16_impl(
            operator.add, operator.iadd)

    @skipIfNoFBGEMM
    def test_add_relu_multiple_uses_of_relu(self):
        class Sub(torch.nn.Module):
            def __init__(self):
                super().__init__()
                self.relu = torch.nn.ReLU(inplace=True)

        class M(torch.nn.Module):
            def __init__(self):
                super().__init__()
                self.sub = Sub()

            def forward(self, x, y):
                x = x + y
                x = self.sub.relu(x)
                x = x + y
                x = self.sub.relu(x)
                return x

        m = M().eval()
        example_inputs = (torch.randn(3), torch.randn(3))
        m = prepare_fx(m, {"": default_qconfig}, example_inputs=example_inputs)
        m = convert_fx(m)
        node_occurrence = {
            ns.call_function(torch.quantize_per_tensor): 2,
            ns.call_function(torch.ops.quantized.add_relu): 2,
            ns.call_method("dequantize"): 1,
        }
        self.checkGraphModuleNodes(m, expected_node_occurrence=node_occurrence)
        # check the model is scriptable
        m = torch.jit.script(m)
        # check the model is runnable
        m(*example_inputs)

    @skipIfNoFBGEMM
    def test_mul_relu(self):
        self._test_binary_op_relu_int8_impl(
            operator.mul, operator.imul, torch.ops.quantized.mul_relu)
        self._test_binary_op_relu_float16_impl(
            operator.mul, operator.imul)

    # TODO(future PR): make more generic
    def _test_quantized_add_mul_qat(self, model, example_inputs, expected_node_occurrence):
        qconfig_dict = {'': torch.ao.quantization.get_default_qat_qconfig('fbgemm')}
        mp = prepare_qat_fx(model, qconfig_dict, example_inputs=example_inputs)
        self.checkGraphModuleNodes(
            mp, expected_node_occurrence=expected_node_occurrence)

    @skipIfNoFBGEMM
    def test_quantized_add_qat(self):
        class M(torch.nn.Module):
            def __init__(self):
                super().__init__()
                self.conv1 = torch.nn.Conv2d(1, 1, 1)
                self.conv2 = torch.nn.Conv2d(1, 1, 1)

            def forward(self, x):
                x = torch.add(x, 1.0)
                x = self.conv1(x)
                x = torch.add(x, 1.0)
                x = torch.relu(x)
                x = self.conv2(x)
                return x

        m = M()
        example_inputs = (torch.randn(1, 1, 1, 1),)
        expected_node_occurrence = {
            ns.call_module(torch.ao.quantization.FusedMovingAvgObsFakeQuantize): 5,
        }
        self._test_quantized_add_mul_qat(m, example_inputs, expected_node_occurrence)

    @skipIfNoFBGEMM
    def test_quantized_mul_qat(self):
        class M(torch.nn.Module):
            def __init__(self):
                super().__init__()
                self.conv1 = torch.nn.Conv2d(1, 1, 1)
                self.conv2 = torch.nn.Conv2d(1, 1, 1)

            def forward(self, x):
                x = torch.mul(x, 1.0)
                x = self.conv1(x)
                x = torch.mul(x, 1.0)
                x = torch.relu(x)
                x = self.conv2(x)
                return x

        m = M()
        example_inputs = (torch.randn(1, 1, 1, 1),)
        expected_node_occurrence = {
            ns.call_module(torch.ao.quantization.FusedMovingAvgObsFakeQuantize): 5,
        }
        self._test_quantized_add_mul_qat(m, example_inputs, expected_node_occurrence)

    def test_int8_input_no_unnecessary_fq(self):
        """
        If the inputs to the graph are quantized and the only node
        does not need an activation observer, verifies that the
        activation observer is not inserted.
        """
        class M(nn.Module):
            def __init__(self, scalar):
                super().__init__()
                self.scalar = scalar
                self.add_func = torch.ao.nn.quantized.FloatFunctional()

            def forward(self, x):
                return self.add_func.add_scalar(x, self.scalar)

        m = M(0.5)
        mp = torch.ao.quantization.quantize_fx.prepare_qat_fx(
            m, {'': torch.ao.quantization.get_default_qat_qconfig('fbgemm')},
            example_inputs=(torch.randn(1),),
            prepare_custom_config={"input_quantized_idxs": [0]})
        expected_node_occurrence = {
            ns.call_module(torch.ao.quantization.FusedMovingAvgObsFakeQuantize): 1,
        }
        self.checkGraphModuleNodes(
            mp, expected_node_occurrence=expected_node_occurrence)

    @skipIfNoFBGEMM
    def test_cat(self):
        """ quantization of the output of cat will depend on the
        input of cat. we only quantize the output of cat when its inputs are quantized.
        """
        class M(torch.nn.Module):
            def __init__(self):
                super().__init__()
                self.conv1 = torch.nn.Conv2d(2, 2, 2).float()
                self.conv2 = torch.nn.Conv2d(2, 2, 2).float()

            def forward(self, x, y):
                x = self.conv1(x)
                y = self.conv2(y)
                return torch.cat([x, y], 1)

        example_inputs = (torch.randn(1, 2, 5, 5, dtype=torch.float),
                          torch.randn(1, 2, 5, 5, dtype=torch.float))
        quantized_node = ns.call_function(torch.cat)
        options = itertools.product(self.static_quant_types, [True, False])
        for quant_type, is_reference in options:
            if is_reference:
                converted_node_list = [
                    ns.call_method("dequantize"),
                    ns.call_function(torch.cat),
                    ns.call_function(torch.quantize_per_tensor)
                ]
                converted_node_occurrence = {
                    # inputs and outputs of the two conv, and output of cat
                    ns.call_method("dequantize"): 5,
                    ns.call_function(torch.cat): 1,
                    # inputs and outputs of the two conv, and output of cat
                    ns.call_function(torch.quantize_per_tensor): 5,
                }
            else:
                converted_node_list = None
                converted_node_occurrence = {
                    # output of cat
                    ns.call_method("dequantize"): 1,
                    ns.call_function(torch.cat): 1,
                    # for two inputs
                    ns.call_function(torch.quantize_per_tensor): 2,
                }

            self.checkGraphModeFxOp(
                M(),
                example_inputs,
                quant_type,
                quantized_node,
                expected_node_list=converted_node_list,
                expected_node_occurrence=converted_node_occurrence,
                is_reference=is_reference)

        # check cat is using the same observer for input and output
        m = M().eval()
        m = prepare_fx(m, {"": default_qconfig}, example_inputs=example_inputs)
        # two inputs and one output of torch.cat are using same observer, so we have
        # 2 observers that's replicated
        all_observers = len(dict(m.named_modules(remove_duplicate=False)))
        distinct_observers = len(dict(m.named_modules()))
        self.assertEqual(all_observers, distinct_observers + 2)
        # make sure the converted model runs
        m = convert_fx(m)
        m(*example_inputs)

    @skipIfNoFBGEMM
    def test_qbatch_norm(self):
        bn_module = {
            # TODO: quantized batchnorm 1d module is missing
            # 1 : torch.nn.BatchNorm1d,
            2 : torch.nn.BatchNorm2d,
            3 : torch.nn.BatchNorm3d,
        }

        class M(torch.nn.Module):
            def __init__(self, dim):
                super(M, self).__init__()
                self.bn = bn_module[dim](3).to(torch.float)

            def forward(self, x):
                return self.bn(x)

        options = itertools.product(self.static_quant_types, [2, 3], [True, False])
        quantized_nodes = {
            False: {
                # 1: ns.call_module(nnq.BatchNorm1d),
                2: ns.call_module(nnq.BatchNorm2d),
                3: ns.call_module(nnq.BatchNorm3d),
            },
            True: {
                # 1: ns.call_module(nn.BatchNorm1d),
                2: ns.call_module(nn.BatchNorm2d),
                3: ns.call_module(nn.BatchNorm3d),
            }
        }
        for quant_type, dim, is_reference in options:
            self.checkGraphModeFxOp(
                M(dim), self.img_data_dict[dim], quant_type, quantized_nodes[is_reference][dim], is_reference=is_reference)

    @skipIfNoFBGEMM
    def test_qbatch_norm_relu(self):
        bn_module = {2 : torch.nn.BatchNorm2d, 3 : torch.nn.BatchNorm3d}

        class BNRelu(torch.nn.Module):
            def __init__(self, dim, inplace):
                super(BNRelu, self).__init__()
                self.bn = bn_module[dim](3).to(torch.float)
                self.relu = torch.nn.ReLU(inplace=inplace)

            def forward(self, x):
                return self.relu(self.bn(x))

        class BNFuncRelu(torch.nn.Module):
            def __init__(self, dim):
                super(BNFuncRelu, self).__init__()
                self.bn = bn_module[dim](3).to(torch.float)

            def forward(self, x):
                return F.relu(self.bn(x), False)

        class BNFuncInplaceRelu(torch.nn.Module):
            def __init__(self, dim):
                super(BNFuncInplaceRelu, self).__init__()
                self.bn = bn_module[dim](3).to(torch.float)

            def forward(self, x):
                return F.relu(self.bn(x), True)

        options = itertools.product(self.static_quant_types, [2, 3], [True, False])
        quantized_nodes = {
            True: {
                2: ns.call_module(nni.BNReLU2d),
                3: ns.call_module(nni.BNReLU3d),
            },
            False: {
                2: ns.call_module(nniq.BNReLU2d),
                3: ns.call_module(nniq.BNReLU3d),
            }
        }
        for quant_type, dim, is_reference in options:
            for instance in [BNRelu(dim, True), BNRelu(dim, False),
                             BNFuncRelu(dim), BNFuncInplaceRelu(dim)]:
                self.checkGraphModeFxOp(
                    instance, self.img_data_dict[dim], quant_type,
                    quantized_nodes[is_reference][dim], is_reference=is_reference)

    def _test_activation_impl(
            self, float_module, float_op, quantized_module, quantized_op):
        ''' Test for activation op(with inplace options), float_op can be
        torch op or functional op
        '''
        class M(torch.nn.Module):
            def __init__(self, is_module, inplace):
                super(M, self).__init__()
                self.is_module = is_module
                self.inplace = inplace
                if self.is_module:
                    self.op = float_module(self.inplace)
                else:
                    self.op = float_op

            def forward(self, input):
                if self.is_module:
                    return self.op(input)
                else:
                    return self.op(input, self.inplace)

        options = itertools.product([True, False], [True, False], self.static_quant_types, [True, False])
        quantized_nodes = {
            # is_module
            True: {
                # is_reference
                True: ns.call_module(float_module),
                False: ns.call_module(quantized_module),
            },
            False: {
                True: ns.call_function(float_op),
                False: ns.call_function(quantized_op),
            }
        }

        for is_module, is_inplace, quant_type, is_reference in options:
            self.checkGraphModeFxOp(
                M(is_module, is_inplace), self.img_data_2d,
                quant_type, quantized_nodes[is_module][is_reference], is_reference=is_reference)

    def test_hardswish(self):
        self._test_activation_impl(nn.Hardswish, F.hardswish, nnq.Hardswish, torch.ops.quantized.hardswish)

    def test_elu(self):
        self._test_activation_impl(nn.ELU, F.elu, nnq.ELU, torch.ops.quantized.elu)

    def test_leaky_relu(self):
        self._test_activation_impl(nn.LeakyReLU, F.leaky_relu, nnq.LeakyReLU, torch.ops.quantized.leaky_relu)

    def test_prelu(self):
        class M(torch.nn.Module):
            def __init__(self, num_param: int):
                super(M, self).__init__()
                self.op = torch.nn.PReLU(num_parameters=num_param)

            def forward(self, input):
                return self.op(input)

        X = [[torch.randn(4, 4, 4, 4, dtype=torch.float)]]
        options = itertools.product([1, 4], self.static_quant_types, [True, False])
        quantized_nodes = {
            # is_reference
            True: ns.call_module(torch.nn.PReLU),
            False: ns.call_module(torch.nn.quantized.PReLU),
        }

        for num_parameter, quant_type, is_reference in options:
            self.checkGraphModeFxOp(
                M(num_parameter), X, quant_type, quantized_nodes[is_reference],
                is_reference=is_reference)

    def _test_norm_impl(
            self, float_module, float_op, op_args, data, quantized_module, quantized_op,
            skip_op_arg_for_functional=False):
        ''' Test for normalization op, float_op can be torch op or functional op,
        op_args is a list of positional argument for the module/op
        '''
        class M(torch.nn.Module):
            def __init__(self, is_module):
                super(M, self).__init__()
                self.is_module = is_module
                if self.is_module:
                    self.op = float_module(*op_args)
                else:
                    self.op = float_op

            def forward(self, input):
                if self.is_module:
                    return self.op(input)
                else:
                    args = [input]
                    if not skip_op_arg_for_functional:
                        args += op_args
                    return self.op(*args)

        options = itertools.product([True, False], self.static_quant_types)
        quantized_nodes = {
            # is_module
            True: ns.call_module(quantized_module),
            False: ns.call_function(quantized_op),
        }

        for is_module, quant_type in options:
            self.checkGraphModeFxOp(
                M(is_module), data, quant_type, quantized_nodes[is_module])

    def _test_norm_float16_impl(
            self, float_module, float_op, op_args, data,
            skip_op_arg_for_functional=False):
        ''' Test for normalization op, float_op can be torch op or functional op,
        op_args is a list of positional argument for the module/op
        '''
        class M(torch.nn.Module):
            def __init__(self, is_module):
                super(M, self).__init__()
                self.is_module = is_module
                if self.is_module:
                    self.op = float_module(*op_args)
                else:
                    self.op = float_op

            def forward(self, input):
                if self.is_module:
                    return self.op(input)
                else:
                    args = [input]
                    if not skip_op_arg_for_functional:
                        args += op_args
                    return self.op(*args)

        options = itertools.product([True, False], self.static_quant_types)
        qconfig_dict = {
            "object_type": [
                (float_module, float16_static_qconfig),
                (float_op, float16_static_qconfig)
            ]
        }
        node_occurrence = {
            ns.call_method("to"): 2
        }
        for is_module, quant_type in options:
            self.checkGraphModeFxOp(
                M(is_module), data, quant_type, custom_qconfig_dict=qconfig_dict, expected_node_occurrence=node_occurrence)

    def test_layer_norm(self):
        data = (torch.rand((1, 2, 5, 5), dtype=torch.float),)
        self._test_norm_impl(
            nn.LayerNorm, F.layer_norm, [[2, 5, 5]], data, nnq.LayerNorm, torch.ops.quantized.layer_norm)

    def test_instance_norm(self):
        data_1d = (torch.rand((1, 4, 5), dtype=torch.float),)
        data_2d = (torch.rand((1, 4, 5, 1), dtype=torch.float),)
        data_3d = (torch.rand((1, 4, 5, 1, 1), dtype=torch.float),)
        data_dict = {1 : data_1d, 2 : data_2d, 3 : data_3d}
        instance_norm_modules = {1 : nn.InstanceNorm1d,
                                 2 : nn.InstanceNorm2d,
                                 3 : nn.InstanceNorm3d}
        quantized_instance_norm_modules = {
            1 : nnq.InstanceNorm1d,
            2 : nnq.InstanceNorm2d,
            3 : nnq.InstanceNorm3d
        }
        for dim in [1, 2, 3]:
            data = data_dict[dim]
            module = instance_norm_modules[dim]
            quantized_module = quantized_instance_norm_modules[dim]
            self._test_norm_impl(
                module, F.instance_norm, [4], data,
                quantized_module, torch.ops.quantized.instance_norm,
                skip_op_arg_for_functional=True)

    def test_norm_weight_bias(self):
        class Linear(torch.nn.Module):
            def __init__(self):
                super().__init__()
                self.w = torch.ones(5, 5)
                self.b = torch.zeros(5)

            def forward(self, x):
                return torch.nn.functional.linear(x, self.w, self.b)

        class M(torch.nn.Module):
            def __init__(self):
                super().__init__()
                self.mods1 = Linear()
                self.scale = torch.randn(5, 5)
                self.bias = torch.randn(5, 5)

            def forward(self, x):
                x1 = self.mods1(x)
                y = F.layer_norm(x1, [5, 5], weight=self.scale, bias=self.bias)
                return y

        model = M()
        expected_occurrence = {
            ns.call_function(torch.quantize_per_tensor): 1,
            ns.call_function(torch.ops.quantized.linear): 1,
            ns.call_function(torch.ops.quantized.layer_norm): 1,
            ns.call_method("dequantize"): 1,
        }

        self.checkGraphModeFxOp(
            model,
            (torch.rand(5, 5),),
            QuantType.STATIC,
            expected_node_occurrence=expected_occurrence,
            custom_qconfig_dict=get_default_qconfig_mapping().to_dict()
        )

    def _test_default_node_quant_handler_ops(
            self, module, functional, qconfig, is_reference=True, node_list=None, additional_quant_pattern_dict=None
    ):
        class M(torch.nn.Module):
            def __init__(self, mod, func):
                super().__init__()
                self.module = mod()
                self.functional = func

            def forward(self, x):
                x = self.module(x)
                x = self.functional(x)
                return x

        if node_list is None:
            node_list = []
        if additional_quant_pattern_dict is None:
            additional_quant_pattern_dict = {}

        data = torch.randn((2, 2, 2, 2))
        quant_type = QuantType.STATIC
        prepare_custom_qconfig_dict = {"additional_quant_pattern": additional_quant_pattern_dict}
        qconfig_dict = {"": qconfig}

        m = M(module, functional).eval()
        m_prep = prepare_fx(m, qconfig_dict, prepare_custom_qconfig_dict)
        m_prep(data)
        convert_fn = convert_to_reference_fx if is_reference else convert_fx
        m_quant = convert_fn(m_prep, is_reference=is_reference)
        m_quant(data)

        self.checkGraphModuleNodes(m_quant, expected_node_list=node_list)

    @unittest.skip("TODO: reenable with backend_config api")
    def test_gelu_normal(self):
        module = torch.nn.GELU
        functional = torch.nn.functional.gelu
        qconfig = torch.ao.quantization.get_default_qconfig("fbgemm")
        is_reference = False
        node_list = [
            ns.call_module(module),
            ns.call_function(functional),
        ]
        self._test_default_node_quant_handler_ops(
            module, functional, qconfig, is_reference, node_list)

    @unittest.skip("TODO: reenable with backend_config api")
    def test_softmax_normal(self):
        module = torch.nn.Softmax
        functional = torch.nn.functional.softmax
        qconfig = torch.ao.quantization.get_default_qconfig("fbgemm")
        is_reference = False
        node_list = [
            ns.call_module(torch.ao.nn.quantized.Softmax),
            ns.call_function(functional),
        ]
        self._test_default_node_quant_handler_ops(
            module, functional, qconfig, is_reference, node_list)

    @unittest.skip("This is no longer needed right now, can enable later with new api")
    def test_gelu_reference(self):
        module = torch.nn.GELU
        functional = torch.nn.functional.gelu
        qconfig = torch.ao.quantization.get_default_qconfig("fbgemm")
        is_reference = True
        node_list = [
            ns.call_function(torch.quantize_per_tensor),
            ns.call_method("dequantize"),
            ns.call_module(module),
            ns.call_function(torch.quantize_per_tensor),
            ns.call_method('dequantize'),
            ns.call_function(functional),
            ns.call_function(torch.quantize_per_tensor),
            ns.call_method('dequantize')
        ]
        # TODO: change these to use backend_config
        additional_patterns = {torch.nn.GELU: DefaultNodeQuantizeHandler,
                               torch.nn.functional.gelu: DefaultNodeQuantizeHandler}
        self._test_default_node_quant_handler_ops(
            module, functional, qconfig, is_reference, node_list, additional_patterns)

        self._test_default_node_quant_handler_ops(module, functional, self.custom_qconfig, is_reference, node_list,
                                                  additional_quant_pattern_dict=self.common_quant_patterns)

    @unittest.skip("This is no longer needed right now, can enable later with new api")
    def test_softmax_reference(self):
        module = torch.nn.Softmax
        functional = torch.nn.functional.softmax
        qconfig = torch.ao.quantization.get_default_qconfig("fbgemm")
        is_reference = True
        node_list = [
            ns.call_function(torch.quantize_per_tensor),
            ns.call_method("dequantize"),
            ns.call_module(module),
            ns.call_function(torch.quantize_per_tensor),
            ns.call_method('dequantize'),
            ns.call_function(functional),
            ns.call_function(torch.quantize_per_tensor),
            ns.call_method('dequantize')
        ]
        additional_patterns = {torch.nn.Softmax: DefaultNodeQuantizeHandler,
                               torch.nn.functional.softmax: DefaultNodeQuantizeHandler}
        self._test_default_node_quant_handler_ops(
            module, functional, qconfig, is_reference, node_list, additional_patterns)

        self._test_default_node_quant_handler_ops(module, functional, self.custom_qconfig, is_reference, node_list,
                                                  additional_quant_pattern_dict=self.common_quant_patterns)

    @unittest.skip("This is no longer needed right now, can enable later with new api")
    def test_silu_reference(self):
        module = torch.nn.SiLU
        functional = torch.nn.functional.silu
        qconfig = float16_static_qconfig
        is_reference = True
        node_list = [
            ns.call_method("to"),
            ns.call_method("dequantize"),
            ns.call_module(module),
            ns.call_method("to"),
            ns.call_method('dequantize'),
            ns.call_function(functional),
            ns.call_method("to"),
            ns.call_method('dequantize')
        ]
        self._test_default_node_quant_handler_ops(
            module, functional, qconfig, is_reference, node_list)

        node_list = [
            ns.call_function(torch.quantize_per_tensor),
            ns.call_method("dequantize"),
            ns.call_module(module),
            ns.call_function(torch.quantize_per_tensor),
            ns.call_method("dequantize"),
            ns.call_function(functional),
            ns.call_function(torch.quantize_per_tensor),
            ns.call_method("dequantize")
        ]
        self._test_default_node_quant_handler_ops(module, functional, self.custom_qconfig, is_reference, node_list,
                                                  additional_quant_pattern_dict=self.common_quant_patterns)

    @unittest.skip("This is no longer needed right now, can enable later with new api")
    def test_mish_reference(self):
        module = torch.nn.Mish
        functional = torch.nn.functional.mish
        qconfig = float16_static_qconfig
        is_reference = True
        node_list = [
            ns.call_method("to"),
            ns.call_method("dequantize"),
            ns.call_module(module),
            ns.call_method("to"),
            ns.call_method('dequantize'),
            ns.call_function(functional),
            ns.call_method("to"),
            ns.call_method('dequantize')
        ]
        self._test_default_node_quant_handler_ops(
            module, functional, qconfig, is_reference, node_list)

        node_list = [
            ns.call_function(torch.quantize_per_tensor),
            ns.call_method("dequantize"),
            ns.call_module(module),
            ns.call_function(torch.quantize_per_tensor),
            ns.call_method("dequantize"),
            ns.call_function(functional),
            ns.call_function(torch.quantize_per_tensor),
            ns.call_method("dequantize")
        ]
        self._test_default_node_quant_handler_ops(module, functional, self.custom_qconfig, is_reference, node_list,
                                                  additional_quant_pattern_dict=self.common_quant_patterns)

    def test_bmm_int_reference(self):
        """ int8 is not supported for bmm so we won't produce reference
            pattern for it
        """
        class M(torch.nn.Module):
            def __init__(self):
                super().__init__()
                self.bmm = torch.bmm

            def forward(self, x, y):
                out = self.bmm(x, y)
                return out

        data_x = torch.randn((2, 2, 2,))
        data_y = torch.randn((2, 2, 2,))
        example_inputs = (data_x, data_y)
        qconfig_dict = {"": torch.ao.quantization.get_default_qconfig("fbgemm")}
        is_reference = True
        node_list = [
            ns.call_function(torch.bmm),
        ]

        m = M().eval()
        m_prep = prepare_fx(m, qconfig_dict, example_inputs=example_inputs)
        m_prep(*example_inputs)
        convert_fn = convert_to_reference_fx if is_reference else convert_fx
        m_quant = convert_fn(m_prep)
        m_quant(*example_inputs)

        self.checkGraphModuleNodes(m_quant, expected_node_list=node_list)

    @skipIfNoFBGEMM
    def test_clamp(self):
        class M(torch.nn.Module):
            def __init__(self):
                super(M, self).__init__()
                self.conv = torch.nn.Conv2d(2, 2, 2).float()
                self.relu6 = torch.nn.ReLU6()
                self.relu6_ = torch.nn.ReLU6(True)
                self.hardtanh = torch.nn.Hardtanh()
                self.hardtanh_ = torch.nn.Hardtanh(inplace=True)

            def forward(self, x):
                x = self.conv(x)
                x = self.relu6(x)
                self.relu6_(x)
                x = F.relu6(x)
                x = torch.clamp(x, -3, 3)
                x = x.clamp(-2.5, 2.5)
                # x = x.clamp_(-2, 2)  # Enable when quantized `clamp_` is ready
                x = self.hardtanh(x)
                self.hardtanh_(x)
                x = F.hardtanh(x)
                return x

        data = (torch.rand((1, 2, 5, 5), dtype=torch.float),)
        # list of node that should occur in order
        node_list = [
            ns.call_function(torch.quantize_per_tensor),
            ns.call_module(nnq.Conv2d),
            ns.call_method('dequantize')
        ]
        for quant_type in self.static_quant_types:
            self.checkGraphModeFxOp(
                M(), data, quant_type, expected_node_list=node_list)

    def test_fixed_qparams_ops_fp16(self):
        class M(torch.nn.Module):
            def __init__(self):
                super().__init__()
                self.sigmoid = torch.nn.Sigmoid()
                self.tanh = torch.nn.Tanh()

            def forward(self, x):
                x = self.sigmoid(x)
                x = torch.sigmoid(x)
                x = x.sigmoid()
                x = self.tanh(x)
                x = torch.tanh(x)
                x = x.tanh()
                return x

        data = (torch.randn((2, 2, 2, 2), dtype=torch.float),)
        quant_type = QuantType.STATIC
        # TODO: use get_default_qconfig_mapping once it handles fp16
        qconfig_mapping = QConfigMapping().set_global(float16_static_qconfig)
        backend_config = get_test_only_legacy_native_backend_config()
        node_occurrence = {
            ns.call_method("to"): 7
        }
        self.checkGraphModeFxOp(
            M(), data, quant_type, custom_qconfig_dict=qconfig_mapping,
            expected_node_occurrence=node_occurrence,
            backend_config=backend_config)

    def test_fixed_qparams_ops_qint8(self):
        class M(torch.nn.Module):
            def __init__(self):
                super().__init__()
                self.sigmoid = torch.nn.Sigmoid()
                self.tanh = torch.nn.Tanh()

            def forward(self, x):
                x = self.sigmoid(x)
                x = torch.sigmoid(x)
                x = x.sigmoid()
                x = self.tanh(x)
                x = torch.tanh(x)
                x = x.tanh()
                return x

        data = (torch.randn((2, 2, 2, 2), dtype=torch.float),)
        quant_type = QuantType.STATIC
        qconfig = torch.ao.quantization.QConfig(
            activation=HistogramObserver.with_args(qscheme=torch.per_tensor_symmetric, dtype=torch.quint8),
            weight=default_weight_observer)
        qconfig_mapping = get_default_qconfig_mapping().set_global(qconfig)
        node_occurrence = {
            ns.call_function(torch.quantize_per_tensor): 7,
            ns.call_method("dequantize"): 7
        }
        self.checkGraphModeFxOp(
            M(), data, quant_type, custom_qconfig_dict=qconfig_mapping,
            expected_node_occurrence=node_occurrence, is_reference=True)

    def test_fixed_qparams_ops_wrong_qconfig(self):
        """ Test that wrong qconfigs for fixed qparams ops results in the ops not being quantized.
        """
        class M(torch.nn.Module):
            def __init__(self):
                super().__init__()
                self.sigmoid = torch.nn.Sigmoid()
                self.tanh = torch.nn.Tanh()

            def forward(self, x):
                x = self.sigmoid(x)
                x = torch.sigmoid(x)
                x = x.sigmoid()
                x = self.tanh(x)
                x = torch.tanh(x)
                x = x.tanh()
                return x

        data = (torch.randn((2, 2, 2, 2), dtype=torch.float),)
        qconfig_mapping = QConfigMapping().set_global(default_qconfig)
        m = M().eval()
        node_occurrence = {
            ns.call_function(torch.quantize_per_tensor): 0,
            ns.call_method("dequantize"): 0,
        }
        self.checkGraphModeFxOp(
            m, data, QuantType.STATIC, custom_qconfig_dict=qconfig_mapping,
            expected_node_occurrence=node_occurrence, is_reference=True)
        self.assertTrue(isinstance(m.sigmoid, torch.nn.Sigmoid))
        self.assertTrue(isinstance(m.tanh, torch.nn.Tanh))

    @skipIfNoFBGEMM
    def test_general_shape_ops(self):
        """ A test that checks dequantize will be swapped for
        all supported general shape ops like aten::flatten
        without actually checking for execution of these ops
        """
        class M(torch.nn.Module):
            def __init__(self):
                super(M, self).__init__()
                self.maxpool1d = torch.nn.MaxPool1d(kernel_size=3)
                self.maxpool2d = torch.nn.MaxPool2d(kernel_size=3)
                self.maxpool3d = torch.nn.MaxPool3d(kernel_size=3)
                self.dropout = torch.nn.Dropout()
                self.conv1 = torch.nn.Conv2d(3, 3, 3)
                self.conv2 = torch.nn.Conv2d(3, 3, 3)
                self.relu = torch.nn.ReLU()

            def forward(self, x):
                x = self.conv1(x)
                # add_scalar
                x = x + 3
                # mul_scalar
                x = x * 3
                # add_scalar_out
                x += 3
                # mul_scalar_out
                x *= 3
                # add_scalar_relu
                x = x + 3
                x = F.relu(x)
                # add_scalar_relu_out
                x += 3
                x = F.relu(x)
                # mul_scalar_relu
                x = x * 3
                x = F.relu(x)
                # mul_scalar_relu_out
                x *= 3
                x = F.relu(x)
                x = self.maxpool1d(x)
                x = self.maxpool2d(x)
                x = self.maxpool3d(x)
                x = torch.flatten(x)
                x = x.reshape([-1])
                x = x.resize_(1, 1, x)
                x = x.view(-1)
                # prim::ListConstruct
                xs = [x, x]
                # prim::ListUnpack
                x, y = xs
                # prim::TupleConstruct
                xs = (x, x)
                # prim::TupleUnpack
                x, y = xs
                x = x.transpose(1, 2)
                x = x.contiguous()
                # chunk is not supported since observer only supports
                # observing single Tensor currently
                x, y = torch.chunk(x, 2)
                x = F.dropout(x)
                x = self.dropout(x)
                x = x.permute(0, 2, 3, 1)
                x = x.repeat_interleave(3, 1)
                x = torch.repeat_interleave(x, 3, 1)
                x = self.relu(x)
                x = F.relu(x)
                x = F.relu(x, inplace=True)
                x = x.relu()
                x.relu_()
                x = x.squeeze(0)
                x.squeeze_(0)
                x = torch.squeeze(x, 0)
                x = x.unsqueeze(0)
                x.unsqueeze_(0)
                x = torch.unsqueeze(x, 0)
                x = x.detach()
                x.detach_()
                x = x.repeat(4, 2)
                y = []
                y.append(x)
                z = torch.stack(y, 0)
                z = [z, z]
                x, _ = z
                x = self.conv2(x)
                return x

        example_inputs = (torch.rand(1, 3, 10, 10),)
        # This model is not executable since we just put all ops
        # in the same forward
        m = M().eval()
        qconfig_dict = {'': default_qconfig}
        prepared = prepare_fx(m, qconfig_dict, example_inputs=example_inputs)
        # not runnable
        quantized = convert_fx(prepared)

        # This checks that the dequantize from the output of first conv
        # is being propagated to the end, so that we don't insert extra
        # observers and also successfully fused two quantized::conv2d
        # patterns
        # one quantize_per_tensor for input
        # check exact counts of quantize and dequantize
        count_check = {
            # input of conv and two outputs of getitem
            ns.call_function(torch.quantize_per_tensor) : 2,
            # output of the model and two outputs of getitem
            ns.call_method('dequantize') : 2
        }
        order_check = [
            ns.call_function(torch.quantize_per_tensor),
            ns.call_module(nnq.Conv2d),
            ns.call_module(nnq.Conv2d),
            ns.call_method('dequantize'),
        ]
        self.checkGraphModuleNodes(
            quantized,
            expected_node_occurrence=count_check,
            expected_node_list=order_check)


        # Checking the is_reference output
        m = M().eval()
        qconfig_dict = {'': default_qconfig}
        prepared = prepare_fx(m, qconfig_dict, example_inputs=example_inputs)
        # not runnable
        quantized = convert_to_reference_fx(prepared)


    @skipIfNoFBGEMM
    def test_ave_pool_with_custom_cfg(self):
        """ A test that checks correct patterns are produced for
        avg_pool2d with customized config
        """
        class M(torch.nn.Module):
            def __init__(self):
                super().__init__()
                self.avg_pool2d = torch.nn.AvgPool2d(3)


            def forward(self, x):
                x = self.avg_pool2d(x)
                return x

        # This model is not executable since we just put all ops
        # in the same forward
        m = M().eval()
        # nothing to fuse so skipping the fuse step
        qconfig_dict = {'': default_qconfig}
        example_inputs = (torch.randn(1, 3, 3, 3),)
        prepared = prepare_fx(
            m, qconfig_dict, example_inputs=example_inputs,
            prepare_custom_config={"input_quantized_idxs": [0]})

        # not runnable
        quantized = convert_fx(prepared)

        # This checks that the dequantize from the output of first conv
        # is being propagated to the end, so that we don't insert extra
        # observers
        # check exact counts of quantize and dequantize
        count_check = {
            ns.call_method('dequantize') : 1
        }
        order_check = [
            ns.call_module(nn.AvgPool2d),
            ns.call_method('dequantize'),
        ]
        self.checkGraphModuleNodes(
            quantized,
            expected_node_occurrence=count_check,
            expected_node_list=order_check)

    @skipIfNoFBGEMM
    def test_general_value_ops(self):
        """ A test that checks correct patterns are produced for
        all supported general value ops like aten::avg_pool2d \
        without actually checking for execution of these ops
        """
        class M(torch.nn.Module):
            def __init__(self):
                super().__init__()
                self.conv = torch.nn.Conv2d(3, 3, 3)
                self.avg_pool1d = torch.nn.AvgPool1d(3)
                self.avg_pool2d = torch.nn.AvgPool2d(3)
                self.avg_pool3d = torch.nn.AvgPool3d(3)
                self.adaptive_avg_pool1d = torch.nn.AdaptiveAvgPool1d((1))
                self.adaptive_avg_pool2d = torch.nn.AdaptiveAvgPool2d((1, 1))
                self.adaptive_avg_pool3d = torch.nn.AdaptiveAvgPool3d((1, 1, 1))

            def forward(self, x):
                x = self.conv(x)
                x = self.avg_pool1d(x)
                x = self.avg_pool2d(x)
                x = self.avg_pool3d(x)
                x = self.adaptive_avg_pool1d(x)
                x = self.adaptive_avg_pool2d(x)
                x = self.adaptive_avg_pool3d(x)
                x = F.avg_pool1d(x, 3)
                x = F.avg_pool2d(x, 3)
                x = F.avg_pool3d(x, 3)
                x = F.adaptive_avg_pool1d(x, (1))
                x = F.adaptive_avg_pool2d(x, (1, 1))
                x = F.adaptive_avg_pool3d(x, (1, 1, 1))
                x = torch.mean(x)
                x = torch.mean(x, [2, 3], False)
                x = x.mean()
                x = x.mean([2, 3], True)
                x = F.interpolate(x, 4, mode='nearest')
                x = F.interpolate(x, 4, mode='linear')
                x = self.conv(x)
                return x

        # This model is not executable since we just put all ops
        # in the same forward
        m = M().eval()
        # nothing to fuse so skipping the fuse step
        qconfig_dict = {'': default_qconfig}
        example_inputs = (torch.randn(1, 3, 3, 3),)
        prepared = prepare_fx(m, qconfig_dict, example_inputs=example_inputs)
        # not runnable
        quantized = convert_fx(prepared)

        # This checks that the dequantize from the output of first conv
        # is being propagated to the end, so that we don't insert extra
        # observers
        # check exact counts of quantize and dequantize
        count_check = {
            ns.call_function(torch.quantize_per_tensor) : 1,
            ns.call_method('dequantize') : 1
        }
        order_check = [
            ns.call_function(torch.quantize_per_tensor),
            ns.call_module(nnq.Conv2d),
            ns.call_module(nnq.Conv2d),
            ns.call_method('dequantize'),
        ]
        self.checkGraphModuleNodes(
            quantized,
            expected_node_occurrence=count_check,
            expected_node_list=order_check)

    def test_copy_node_fp32_input(self):
        """ CopyNode works for both fp32 and int8 inputs, this is a test to make
        sure that a CopyNode can be successfully quantized in both cases
        """
        class M(torch.nn.Module):
            def forward(self, x):
                x = x.relu()
                return x

        m = M().eval()
        m = prepare_fx(m, {"": default_reuse_input_qconfig}, example_inputs=(torch.randn(1),))
        m = convert_fx(m)
        # make sure it runs
        m(torch.rand(1))

    def test_getitem(self):
        """ Make sure we only insert observer for getitem if the following node is matched
        or needs to be quantized
        """
        class M(torch.nn.Module):
            def forward(self, xs):
                x = xs[0]
                return x

        m = M().eval()
        example_inputs = (torch.rand(1, 2),)
        qconfig_mapping = get_default_qconfig_mapping()
        m = prepare_fx(m, qconfig_mapping, example_inputs=example_inputs)
        self.checkGraphModuleNodes(m, expected_node_occurrence={
            ns.call_module(torch.ao.quantization.MinMaxObserver): 0
        })
        m = convert_fx(m)
        m(*example_inputs)

        class M2(torch.nn.Module):
            def forward(self, xs):
                x = xs[0]
                x = torch.sigmoid(x)
                return x

        m2 = M2().eval()
        example_inputs = ([torch.rand(1, 2)],)
        qconfig_mapping = get_default_qconfig_mapping()
        m2 = prepare_fx(m2, qconfig_mapping, example_inputs=example_inputs)
        self.checkGraphModuleNodes(m2, expected_node_occurrence={
            ns.call_module(torch.ao.quantization.FixedQParamsObserver): 2
        })
        m2 = convert_fx(m2)
        self.checkGraphModuleNodes(m2, expected_node_list=[
            ns.call_function(torch.quantize_per_tensor),
            ns.call_method("dequantize")
        ])
        m2(*example_inputs)

        # testing prepare recognizes non-Tensor input for getitem
        class M3(torch.nn.Module):
            def forward(self, x):
                s = x.shape
                n, c = s[:2]
                x = torch.sigmoid(x)
                return x

        m3 = M3().eval()
        example_inputs = (torch.rand(1, 2, 3, 4),)
        qconfig_mapping = get_default_qconfig_mapping()
        m3 = prepare_fx(m3, qconfig_mapping, example_inputs=example_inputs)
        self.checkGraphModuleNodes(m3, expected_node_occurrence={
            ns.call_module(torch.ao.quantization.FixedQParamsObserver): 2
        })
        m3 = convert_fx(m3)
        self.checkGraphModuleNodes(m3, expected_node_list=[
            ns.call_function(torch.quantize_per_tensor),
            ns.call_method("dequantize")
        ])
        m3(*example_inputs)


    @skipIfNoFBGEMM
    def test_fixed_qparams_ops(self):
        class M(torch.nn.Module):
            def __init__(self):
                super().__init__()
                self.conv = torch.nn.Conv2d(3, 3, 3)
                self.sigmoid = torch.nn.Sigmoid()
                self.hardsigmoid = torch.nn.Hardsigmoid()
                self.tanh = torch.nn.Tanh()
                self.softmax = torch.nn.Softmax(dim=0)

            def forward(self, x):
                x = self.conv(x)
                # F.sigmoid is deprecated
                x = self.sigmoid(x)
                x = torch.sigmoid(x)
                x = x.sigmoid()
                x = self.hardsigmoid(x)
                x = F.hardsigmoid(x)
                x = F.hardsigmoid(x, inplace=True)
                x = self.tanh(x)
                # F.tanh is deprecated
                x = torch.tanh(x)
                x = x.tanh()
                # TODO(future PR): handle F.softmax
                x = self.softmax(x)
                return x

        for eval_mode in [True, False]:
            # This model is not executable since we just put all ops
            # in the same forward
            m = M()
            if eval_mode:
                m.eval()
                qconfig_mapping = get_default_qconfig_mapping()
                prepare = prepare_fx
                fq_count = 10
            else:
                m.train()
                qconfig_mapping = get_default_qat_qconfig_mapping()
                prepare = prepare_qat_fx
                fq_count = 10
            # nothing to fuse so skipping the fuse step
            m_copy = copy.deepcopy(m)
            example_inputs = (torch.rand(3, 3, 3, 3),)
            prepared = prepare(m, qconfig_mapping, example_inputs=example_inputs)
            prepared_copy = copy.deepcopy(prepared)
            # check that prepare does not change model result
            if eval_mode:
                self.assertEqual(m_copy(*example_inputs), prepared_copy(*example_inputs))
            # check the correct number of activation_post_process is inserted
            expected_activation_post_process = FixedQParamsObserver if eval_mode else FixedQParamsFakeQuantize
            count_check = {
                ns.call_module(expected_activation_post_process) : fq_count,
            }
            self.checkGraphModuleNodes(
                prepared,
                expected_node_occurrence=count_check)
            # not runnable
            quantized = convert_fx(prepared)
            quantized_reference = convert_to_reference_fx(prepared_copy)

            # This checks that the dequantize from the output of first conv
            # is being propagated to the end, so that we don't insert extra
            # observers
            # check exact counts of quantize and dequantize
            count_check = {
                ns.call_function(torch.quantize_per_tensor) : 1,
                ns.call_method('dequantize') : 1
            }
            order_check = [
                ns.call_function(torch.quantize_per_tensor),
                ns.call_module(nnq.Conv2d),
                ns.call_module(nn.Sigmoid),
                ns.call_module(nnq.Softmax),
                ns.call_method('dequantize'),
            ]
            self.checkGraphModuleNodes(
                quantized,
                expected_node_occurrence=count_check,
                expected_node_list=order_check)

            reference_count_check = {
                ns.call_function(torch.quantize_per_tensor) : 12,
                ns.call_method('dequantize') : 12
            }
            reference_order_check = [
                ns.call_function(torch.quantize_per_tensor),
                ns.call_method('dequantize'),
                ns.call_module(nnqr.Conv2d),
                ns.call_function(torch.quantize_per_tensor),
                ns.call_method('dequantize'),
                ns.call_module(nn.Sigmoid),
                ns.call_function(torch.quantize_per_tensor),
                ns.call_method('dequantize'),
                ns.call_module(nn.Softmax),
                ns.call_function(torch.quantize_per_tensor),
                ns.call_method('dequantize'),
            ]
            self.checkGraphModuleNodes(
                quantized_reference,
                expected_node_occurrence=reference_count_check,
                expected_node_list=reference_order_check)

            # Verify that softmax scale and zero_point are correct
            self.assertTrue(quantized.softmax.scale - (1.0 / 256) <= 1e-8)
            self.assertTrue(quantized.softmax.zero_point == 0)

    def test_float_functional(self):
        class TorchAdd(nn.Module):
            """Wrapper around torch.add so that all ops can be found at build"""
            def __init__(self):
                super().__init__()
                self.add_func = nnq.FloatFunctional()

            def forward(self, x, y):
                return self.add_func.add(x, y)

        class M(torch.nn.Module):
            def __init__(self):
                super().__init__()
                self.ff1 = TorchAdd()
                self.ff2 = nnq.FloatFunctional()
                self.ff3 = nnq.FloatFunctional()
                self.ff4 = nnq.FloatFunctional()
                self.ff5 = nnq.FloatFunctional()
                self.ff6 = nnq.FloatFunctional()

            def forward(self, x):
                x = self.ff1(x, x)
                x = self.ff2.add_scalar(x, 3)
                x = self.ff3.mul(x, x)
                x = self.ff4.mul_scalar(x, 3)
                x = self.ff5.add_relu(x, x)
                x = self.ff6.cat([x])
                return x

        example_inputs = (torch.rand(3, 3),)
        # Note: QAT test succeeded by chance, to make it actually work
        # we need to fix eager mode FloatFunctional by removing
        # activation_post_process in add_scalar and mul_scalar
        for quant_type in self.static_quant_types:
            m = M()
            ref_m = torch.ao.quantization.QuantWrapper(M())
            is_qat = quant_type == QuantType.QAT
            if is_qat:
                m.train()
                ref_m.train()
                qconfig = default_qat_qconfig
                expected_act_post_process = torch.ao.quantization.FakeQuantize
            else:
                m.eval()
                ref_m.eval()
                qconfig = default_qconfig
                expected_act_post_process = torch.ao.quantization.MinMaxObserver

            prepare_fx_function = prepare_qat_fx if is_qat else prepare_fx
            qconfig_dict = {"": qconfig}
            m = prepare_fx_function(m, qconfig_dict, example_inputs=example_inputs)
            node_occurrence = {
                ns.call_module(expected_act_post_process): 7,
                ns.call_module(torch.ao.nn.quantized.FloatFunctional): 0
            }
            self.checkGraphModuleNodes(m, expected_node_occurrence=node_occurrence)
            m(*example_inputs)
            node_list = [
                ns.call_function(torch.quantize_per_tensor),
                ns.call_function(torch.ops.quantized.add),
                ns.call_function(torch.ops.quantized.add),
                ns.call_function(torch.ops.quantized.mul),
                ns.call_function(torch.ops.quantized.mul),
                ns.call_function(torch.ops.quantized.add_relu),
                ns.call_function(torch.cat),
                ns.call_method('dequantize')
            ]
            m = convert_fx(m)
            self.checkGraphModuleNodes(m, expected_node_list=node_list)

            # make sure numerics match with eager mode
            ref_m.qconfig = qconfig
            prepare_function = prepare_qat if is_qat else prepare
            ref_m = prepare_function(ref_m)
            ref_m(*example_inputs)
            ref_m = convert(ref_m)
            # FX Graph Mode and Eager Mode now diverages in numerics of add_scalar and mul_scalar
            # self.assertEqual(m(data), ref_m(data))

    def test_embedding(self):
        class M(torch.nn.Module):
            def __init__(self):
                super().__init__()
                self.emb = torch.nn.Embedding(num_embeddings=10, embedding_dim=12)

            def forward(self, indices):
                return self.emb(indices)

        for qconfig_type in [float_qparams_weight_only_qconfig, float_qparams_weight_only_qconfig_4bit]:
            model = M().eval()
            indices = torch.tensor([9, 6, 5, 7, 8, 8, 9, 2, 8, 6, 6, 9, 1, 6, 8, 8, 3, 2, 3, 6, 3, 6, 5, 7, 0, 8, 4, 6, 5, 8, 2, 3])
            example_inputs = (indices,)
            quantized_node = ns.call_module(nnq.Embedding)
            configs = [
                (qconfig_type, ns.call_module(nnq.Embedding)),
                (None, ns.call_module(nn.Embedding)),
                (default_qconfig, ns.call_module(nn.Embedding)),
            ]

            for qconfig, node in configs:
                qconfig_dict = {"": qconfig}
                m = prepare_fx(model, qconfig_dict, example_inputs=example_inputs)
                self.checkGraphModuleNodes(m, expected_node_occurrence={
                    ns.call_module(torch.ao.quantization.MinMaxObserver): 0
                })
                m = convert_fx(m)
                self.checkGraphModuleNodes(m, expected_node=node)
                # make sure it runs
                m(*example_inputs)

    def test_embedding_bag(self):
        class M(torch.nn.Module):
            def __init__(self):
                super().__init__()
                self.emb = torch.nn.EmbeddingBag(num_embeddings=10, embedding_dim=12, include_last_offset=True)

            def forward(self, indices, offsets):
                return self.emb(indices, offsets)

        indices = torch.tensor([9, 6, 5, 7, 8, 8, 9, 2, 8, 6, 6, 9, 1, 6, 8, 8, 3, 2, 3, 6, 3, 6, 5, 7, 0, 8, 4, 6, 5, 8, 2, 3])
        offsets = torch.tensor([0, 19, 20, 28, 28, 32])
        quantized_node = ns.call_module(nnq.EmbeddingBag)
        example_inputs = (indices, offsets)

        for dtype in [torch.quint8, torch.quint4x2]:
            model = M().eval()
            float_qparams_observer = PerChannelMinMaxObserver.with_args(dtype=dtype,
                                                                        qscheme=torch.per_channel_affine_float_qparams,
                                                                        ch_axis=0)
            float_qparams_qconfig = QConfig(activation=default_placeholder_observer,
                                            weight=float_qparams_observer)
            self.checkGraphModeFxOp(
                model,
                example_inputs,
                QuantType.DYNAMIC,
                quantized_node,
                custom_qconfig_dict={"": float_qparams_qconfig}
            )

        # check it works in None and static qconfig
        for qconfig in [None, default_qconfig]:
            qconfig_dict = {"": default_qconfig}
            m = M().eval()
            m = prepare_fx(model, qconfig_dict, example_inputs=example_inputs)
            self.checkGraphModuleNodes(m, expected_node_occurrence={
                ns.call_module(torch.ao.quantization.MinMaxObserver): 0
            })
            m = convert_fx(m)
            self.checkGraphModuleNodes(m, expected_node=ns.call_module(nn.EmbeddingBag))
            # make sure it runs
            m(*example_inputs)

    def _test_rnn_impl(self, qconfigs, M, module_type_strs, module_types, sample_input):
        options = itertools.product(qconfigs, module_type_strs)
        for qconfig, module_type_str in options:
            model_eager = M(module_type_str).eval()
            model_graph = copy.deepcopy(model_eager)
            if torch.backends.quantized.engine == 'qnnpack' and \
               qconfig is float16_dynamic_qconfig:
                continue
                # fp16 dynamic quant is not supported for qnnpack

            eager_qconfig_dict = {x : qconfig for x in module_types}
            model_eager = quantize_dynamic(model_eager, qconfig_spec=eager_qconfig_dict)

            graph_qconfig_dict = {
                "object_type": [
                    (x, qconfig) for x in module_types
                ]
            }
            model_graph = prepare_fx(model_graph, graph_qconfig_dict, example_inputs=(sample_input,))
            model_graph = convert_fx(model_graph)
            self.assertEqual(model_eager(sample_input), model_graph(sample_input))
            self.checkScriptable(model_graph, [[sample_input]], True)

    @override_qengines
    def test_rnn_cell(self):
        if torch.backends.quantized.engine not in ('fbgemm', 'qnnpack'):
            return
        qconfigs = [per_channel_dynamic_qconfig, default_dynamic_qconfig, float16_dynamic_qconfig]
        module_type_strs = ['LSTMCell', 'GRUCell', 'RNNTanh', 'RNNReLU']
        module_types = [torch.nn.LSTMCell, torch.nn.GRUCell, torch.nn.RNNCell]
        sample_input = torch.tensor([[100, -155],
                                     [-155, 100],
                                     [100, -155]], dtype=torch.float)
        self._test_rnn_impl(qconfigs, RNNCellDynamicModel, module_type_strs, module_types, sample_input)

    @override_qengines
    def test_rnn(self):
        if torch.backends.quantized.engine not in ('fbgemm', 'qnnpack'):
            return
        qconfigs = [per_channel_dynamic_qconfig, default_dynamic_qconfig, float16_dynamic_qconfig]
        module_type_strs = ['LSTM']
        module_types = [torch.nn.LSTM]
        niter = 10
        sample_input = torch.tensor([[100, -155],
                                     [-155, 100],
                                     [100, -155]], dtype=torch.float).unsqueeze(0).repeat(niter, 1, 1)
        self._test_rnn_impl(qconfigs, RNNDynamicModel, module_type_strs, module_types, sample_input)

    def _test_conv_transpose_impl(
            self, float_cls: Callable, q_cls: Callable, data: torch.Tensor):
        with override_quantized_engine('qnnpack'):
            # Create fp32 versions of FX and Eager models
            m1 = torch.nn.Sequential(float_cls(1, 1, 1))
            m2 = torch.nn.Sequential(float_cls(1, 1, 1))
            m2.load_state_dict(m1.state_dict())
            m2 = torch.ao.quantization.QuantWrapper(m2)
            # FX graph
            result_dict = self.checkGraphModeFxOp(
                m1, (data,), QuantType.STATIC,
                expected_node_occurrence={
                    ns.call_module(q_cls): 1,
                })
            q_result1 = result_dict["quantized_output"]
            # Eager
            m2.qconfig = get_default_qconfig(torch.backends.quantized.engine)
            m2.eval()
            m2p = torch.ao.quantization.prepare(m2)
            m2p(data)
            m2q = torch.ao.quantization.convert(m2p)
            q_result2 = m2q(data)
            # verify results match
            self.assertEqual(q_result1, q_result2)

    @unittest.skipUnless('qnnpack' in supported_qengines,
                         "This Pytorch Build has not been built with or does not support QNNPACK")
    def test_conv_transpose_1d(self):
        self._test_conv_transpose_impl(
            torch.nn.ConvTranspose1d, nnq.ConvTranspose1d, torch.randn(4, 1, 4))

    @unittest.skipUnless('qnnpack' in supported_qengines,
                         "This Pytorch Build has not been built with or does not support QNNPACK")
    def test_conv_transpose_2d(self):
        self._test_conv_transpose_impl(
            torch.nn.ConvTranspose2d, nnq.ConvTranspose2d, torch.randn(4, 1, 4, 4))

    def test_reshape_fp16(self):
        class M(torch.nn.Module):
            def __init__(self, w, b):
                super().__init__()
                self.w = w
                self.b = b

            def forward(self, x):
                x = torch.nn.functional.linear(x, self.w)
                x = x.reshape(-1, 4)
                x = torch.nn.functional.linear(x, self.w)
                return x

        w = torch.randn(4, 4)
        b = torch.randn(4)
        m = M(w, b).eval()
        qconfig_dict = {
            # reshape will be quantized to fp16 as requested by this qconfig
            "": float16_static_qconfig,
            "object_type": [
                (torch.nn.functional.linear, default_qconfig)
            ]
        }
        backend_config = get_test_only_legacy_native_backend_config()
        example_inputs = (torch.randn(1, 4),)
        m = prepare_fx(
            m, qconfig_dict, example_inputs=example_inputs,
            backend_config=backend_config)
        expected_occurrence = {
            # input and weight of first and second linear, output of first and second linear
            ns.call_module(torch.ao.quantization.MinMaxObserver): 6,
            # we insert placeholder observer for both input and output of reshape
            ns.call_module(torch.ao.quantization.PlaceholderObserver): 2
        }
        self.checkGraphModuleNodes(
            m,
            expected_node_occurrence=expected_occurrence
        )
        m = convert_fx(m, backend_config=backend_config)
        expected_occurrence = {
            ns.call_function(torch.quantize_per_tensor): 2,
            # dequantize after first linear, before reshape and before output
            ns.call_method("dequantize"): 3,
            # before reshape, to(fp16)
            ns.call_method("to"): 1,
            ns.call_function(torch.ops.quantized.linear): 2
        }
        self.checkGraphModuleNodes(
            m,
            expected_node_occurrence=expected_occurrence
        )
        # make sure it runs
        m(torch.randn(2, 4))

    def test_multiple_qconfigs_for_single_value(self):
        """ Test multiple qconfigs for a single value"""
        class M(torch.nn.Module):
            def __init__(self, w, b):
                super().__init__()
                self.w = w
                self.b = b

            def forward(self, x):
                x = torch.nn.functional.linear(x, self.w)
                x = torch.sigmoid(x)
                return x

        w = torch.randn(4, 4)
        b = torch.randn(4)
        m = M(w, b).eval()
        # TODO: use get_default_qconfig_mapping once it handles fp16
        qconfig_mapping = QConfigMapping() \
            .set_global(float16_static_qconfig) \
            .set_object_type(torch.nn.functional.linear, default_qconfig)
        example_inputs = (torch.randn(1, 4),)
        backend_config = get_test_only_legacy_native_backend_config()
        m = prepare_fx(
            m, qconfig_mapping, example_inputs=example_inputs,
            backend_config=backend_config)
        expected_occurrence = {
            # input and weight of linear, output of linear
            ns.call_module(torch.ao.quantization.MinMaxObserver): 3,
            # input and output of sigmoid
            ns.call_module(torch.ao.quantization.PlaceholderObserver): 2,
        }
        self.checkGraphModuleNodes(
            m,
            expected_node_occurrence=expected_occurrence
        )
        # make sure it runs
        m = convert_fx(m)
        expected_occurrence = {
            ns.call_function(torch.quantize_per_tensor): 1,
            ns.call_method("dequantize"): 3,
            ns.call_method("to"): 2
        }
        self.checkGraphModuleNodes(
            m,
            expected_node_occurrence=expected_occurrence
        )

    def test_boolean_tensor(self):
        """ Make sure we don't insert observer for boolean Tensors """
        class M(torch.nn.Module):
            def forward(self, x, mask):
                mask = mask.unsqueeze(0)
                mask = mask.unsqueeze(1)
                x = x.masked_fill(mask, 1)
                return x

        m = M().eval()
        example_inputs = (torch.rand(1, 2, 3, 4), torch.rand(3, 4).bool())
        m = prepare_fx(m, {"": default_qconfig}, example_inputs=example_inputs)
        expected_occurrence = {
            ns.call_module(torch.ao.quantization.MinMaxObserver): 0
        }
        self.checkGraphModuleNodes(
            m,
            expected_node_occurrence=expected_occurrence)
        m = convert_fx(m)
        m(*example_inputs)

    def test_chunk(self):
        class M(torch.nn.Module):
            def forward(self, x):
                x, y = torch.chunk(x, 2)
                x = x + y
                return x
        m = M().eval()
        example_inputs = (torch.rand(2, 2, 2, 2),)
        m = prepare_fx(m, {"": default_qconfig}, example_inputs=example_inputs)
        m(*example_inputs)
        m = convert_fx(m)
        m(*example_inputs)
        # make sure everything runs

    def test_ref_pattern_multi_use(self):
        class M(torch.nn.Module):
            def __init__(self):
                super().__init__()
                self.linear = torch.nn.Linear(5, 5)
                self.linear1 = torch.nn.Linear(5, 5)

            def forward(self, x):
                y = self.linear(x)
                z = self.linear1(x)
                a = torch.mul(z, 5)
                b = torch.add(z, 5)
                return (y, a, b)

        m = M().eval()
        qconfig_dict = {
            "": None,
            "object_type": [
                (torch.nn.Linear, get_default_qconfig("fbgemm")),
                (torch.nn.ReLU, get_default_qconfig("fbgemm")),
            ],
        }
        example_inputs = (torch.randn(1, 5),)
        m = prepare_fx(m, qconfig_dict, example_inputs=example_inputs)
        m = convert_fx(m)
        expected_occurrence = {
            ns.call_function(torch.quantize_per_tensor): 1,
            ns.call_module(nnq.Linear): 2,
            ns.call_method("dequantize"): 2,
            ns.call_function(torch.add): 1,
            ns.call_function(torch.mul): 1,
        }
        self.checkGraphModuleNodes(
            m,
            expected_node_occurrence=expected_occurrence)

    def test_qmatmul(self):
        class M(torch.nn.Module):
            def forward(self, x, y):
                z = torch.matmul(x, y)
                return z

        m = M().eval()
        example_inputs = (torch.randn(2, 2), torch.randn(2, 2))
        qconfig_dict = get_default_qconfig_mapping("fbgemm")
        mp = prepare_fx(m, qconfig_dict, example_inputs=example_inputs)
        mp(*example_inputs)
        mq = convert_fx(mp)
        expected_occurrence = {
            ns.call_function(torch.matmul): 0,
            ns.call_function(torch.ops.quantized.matmul): 1,
        }
        self.checkGraphModuleNodes(
            mq,
            expected_node_occurrence=expected_occurrence)
        # verify no crash
        res = mq(*example_inputs)

class TestQuantizeFxModels(QuantizationTestCase):
    @skipIfNoFBGEMM
    @unittest.skipIf(not TEST_CUDA, "gpu is not available.")
    def test_static_gpu_convert_basic(self):

        class Net(nn.Module):
            def __init__(self):
                super(Net, self).__init__()
                self.relu1 = nn.ReLU()
                self.conv1 = nn.Conv2d(1, 6, 5)
                self.linear1 = nn.Linear(120, 1)

            def forward(self, x):
                x = self.relu1(self.conv1(x))
                y = self.linear1(x.view(-1))
                return y

        input = torch.randn((5, 1, 6, 6)).to('cuda')
        example_inputs = (input,)
        model = Net().to('cuda').eval()
        qconfig_dict = {"": torch.ao.quantization.get_default_qconfig('fbgemm')}
        model_prepared = prepare_fx(model, qconfig_dict, example_inputs=example_inputs)
        model_prepared(*example_inputs)
        model_quantized = convert_to_reference_fx(model_prepared)
        out = model_quantized(*example_inputs)
        self.assertEqual(out.device.type, 'cuda')

    @skipIfNoFBGEMM
    @unittest.skipIf(not TEST_CUDA, "gpu is not available.")
    def test_switch_device_prepare_convert(self):

        class Net(nn.Module):
            def __init__(self):
                super(Net, self).__init__()
                self.relu1 = nn.ReLU()
                self.conv1 = nn.Conv2d(1, 6, 5)
                self.linear1 = nn.Linear(120, 1)

            def forward(self, x):
                x = self.relu1(self.conv1(x))
                y = self.linear1(x.view(-1))
                return y

        for device in ['cuda', 'cpu']:
            device_after = 'cuda' if device == 'cpu' else 'cpu'
            input = torch.randn((5, 1, 6, 6)).to(device)
            model = Net().to(device).eval()
            qconfig_dict = {"": torch.ao.quantization.get_default_qconfig('fbgemm')}
            model_prepared = prepare_fx(model, qconfig_dict, example_inputs=(input,))
            model_prepared(input)
            model_prepared.to(device_after)
            model_quantized = convert_to_reference_fx(model_prepared)
            out = model_quantized(input.to(device_after))
            self.assertEqual(out.device.type, device_after)

    @skipIfNoFBGEMM
    @unittest.skipIf(not TEST_CUDA, "gpu is not available.")
    def test_prepare_serialize_switch_device_convert(self):
        class Net(nn.Module):
            def __init__(self):
                super(Net, self).__init__()
                self.conv1 = nn.Conv2d(1, 6, 5)
                self.linear1 = nn.Linear(120, 1)

            def forward(self, x):
                x = self.conv1(x)
                y = self.linear1(x.view(-1))
                return y

        for device in ['cuda', 'cpu']:
            for device_after in ['cuda', 'cpu']:
                input = torch.randn((5, 1, 6, 6)).to(device)
                model = Net().to(device).eval()
                qconfig_dict = {"": torch.ao.quantization.get_default_qconfig('fbgemm')}
                model_prepared_first = prepare_fx(model, qconfig_dict, example_inputs=(input,))
                model_prepared_second = prepare_fx(model, qconfig_dict, example_inputs=(input,))
                model_prepared_first(input)
                state_dict = model_prepared_first.state_dict()
                del model_prepared_first
                model_prepared_second.load_state_dict(state_dict)
                model_prepared_second.to(device_after)
                model_quantized = convert_to_reference_fx(model_prepared_second)
                out = model_quantized(input.to(device_after))
                self.assertEqual(out.device.type, device_after)

    @skip_if_no_torchvision
    def test_model_dropout(self):
        from torchvision import models
        m = models.mobilenet_v3_small()
        qconfig_mapping = torch.ao.quantization.get_default_qat_qconfig_mapping('fbgemm')
        example_inputs = (torch.randn(1, 3, 224, 224),)
        mp = prepare_qat_fx(m, qconfig_mapping, example_inputs=example_inputs)
        mp(*example_inputs)
        with override_quantized_engine("qnnpack") if IS_ARM64 else contextlib.nullcontext():
            mq = convert_fx(mp)
        mq(*example_inputs)

    def _test_model_impl(
            self, mode, name, model, eager_quantizable_model,
            check_with_eager=True,
            diff_of_quant=None,
            diff_from_eager=None):
        if diff_of_quant is None or diff_from_eager is None:
            diff_of_quant = {}
            diff_from_eager = {}

        if mode not in diff_of_quant or mode not in diff_from_eager:
            diff_of_quant[mode] = {}
            diff_from_eager[mode] = {}

        input_tensor = torch.rand(1, 3, 224, 224)
        input_tensor_inception = torch.rand(1, 3, 299, 299)
        output_value = torch.randint(0, 1, (1,))

        # print('quantizing:', name, ' mode:', mode)
        if name == 'inception_v3':
            input_value = input_tensor_inception
        else:
            input_value = input_tensor

        qconfig = default_qconfig if mode == 'static' else default_qat_qconfig
        qconfig_dict = {'': qconfig}
        script = torch.jit.script(model)

        # make sure graph module and script module are both runanble
        original_out = model(input_value)
        is_not_tuple_out = not isinstance(original_out, tuple)
        script_out = script(input_value)

        # set to train just before quantization
        prepare_fx_fn = prepare_fx
        if mode != 'static':
            model.train()
            prepare_fx_fn = prepare_qat_fx

        prepared = prepare_fx_fn(model, qconfig_dict)

        if mode == 'ddp':
            mp.spawn(run_ddp,
                     args=(world_size, prepared),
                     nprocs=world_size,
                     join=True)
        elif mode == 'qat':
            assert prepared.training, 'prepared must be in training mode for qat'
            optimizer = torch.optim.SGD(prepared.parameters(), lr=0.0001)
            criterion = nn.CrossEntropyLoss()
            train_one_epoch(prepared, criterion, optimizer, [(input_value, output_value)], torch.device('cpu'), 1)
        else:
            for i in range(10):
                prepared(input_value)

        # print('after observation root:', prepared.root)

        qgraph = convert_fx(prepared)
        # print('after quantization root:', qgraph.root)
        # print('after quantization code:', qgraph.src)
        qgraph.eval()
        qgraph_script = torch.jit.script(qgraph)
        # print('quantized and scripted:', qgraph_script.graph)

        qgraph_out = qgraph(input_value)
        qgraph_script = qgraph_script(input_value)

        if is_not_tuple_out:
            diff_of_quant[mode][name] = (original_out - qgraph_out).abs().max()
            assert torch.allclose(qgraph_out, qgraph_script), 'graph, scripted graph'
        else:
            print('tuple output')

        if eager_quantizable_model is not None:
            # comparing to eager mode quantization
            qeager = eager_quantizable_model
            ref_out = qeager(input_value)
            qeager.qconfig = qconfig
            if mode == 'static':
                qeager.fuse_model()
                prepare(qeager, inplace=True)
            else:
                qeager.train()
                qeager.fuse_model()
                prepare_qat(qeager, inplace=True)

            # calibration
            if mode == 'ddp':
                mp.spawn(run_ddp,
                         args=(world_size, qeager),
                         nprocs=world_size,
                         join=True)
            elif mode == 'qat':
                assert qeager.training, 'qeager should be in training mode for qat'
                optimizer = torch.optim.SGD(qeager.parameters(), lr=0.0001)
                train_one_epoch(qeager, criterion, optimizer, [(input_value, output_value)], torch.device('cpu'), 1)
            else:
                for i in range(10):
                    qeager(input_value)

            # print('ref after observation:', qeager)

            convert(qeager, inplace=True)
            qeager.eval()

            # print('ref after quantization:', qeager)
            qeager_out = qeager(input_value)
            qeager_script = torch.jit.script(qeager)
            qscript_out = qeager_script(input_value)
            if is_not_tuple_out:
                diff_from_eager[mode][name] = (qeager_out - qgraph_out).abs().max()
                if check_with_eager:
                    self.assertEqual(diff_from_eager[mode][name], 0,
                                     'Result of graph mode quantization and ' +
                                     'eager mode quantization on model: ' + name +
                                     ' should match. Mode: ' + mode +
                                     ' diff:' + str(diff_from_eager[mode][name]))

    def _test_building_block(self, quant_type, BB):
        eager = BB().float()
        graph = copy.deepcopy(eager)

        if quant_type == QuantType.STATIC:
            qconfig = default_qconfig
            eager_prepare = prepare
            graph_prepare = prepare_fx
            eager.eval()
            graph.eval()
            calibrate_or_train = test_only_eval_fn
            data = self.img_data_2d
            is_qat = False
        else:
            assert quant_type == QuantType.QAT
            qconfig = default_qat_qconfig
            eager_prepare = prepare_qat
            graph_prepare = prepare_qat_fx
            eager.train()
            graph.train()
            calibrate_or_train = test_only_train_fn
            data = self.img_data_2d_train
            is_qat = True

        if hasattr(eager, "fuse_model"):
            eager.fuse_model()
        eager = QuantWrapper(eager)
        eager.qconfig = qconfig
        eager = eager_prepare(eager)

        qconfig_dict = {"": qconfig}
        graph = graph_prepare(graph, qconfig_dict, example_inputs=(data[0][0],))

        eager_out = eager(data[0][0])
        graph_out = graph(data[0][0])
        # Eager Mode and FX Graph Mode QAT now differ in numerics both
        # in Post Training and QAT because FX Graph Mode uses same fake_quant instances
        # for input and output of CopyNode
        # self.assertEqual(eager_out, graph_out)

        calibrate_or_train(eager, data)
        calibrate_or_train(graph, data)

        eager = convert(eager)
        graph = convert_fx(graph)

        eager_out = eager(data[0][0])
        graph_out = graph(data[0][0])

    @override_qengines
    def test_resnet_base(self):
        models = [ResNetBase]
        options = itertools.product(self.static_quant_types, models)
        for quant_type, M in options:
            self._test_building_block(quant_type, M)

    @skip_if_no_torchvision
    @skipIfNoFBGEMM
    @unittest.skip("skip for now since tbb failed")
    def test_torchvision(self):
        from torchvision import models
        from torchvision.models import quantization as quantized_models
        from torchvision.models.quantization.utils import _replace_relu

        def get_available_classification_models(models):
            return [k for k, v in models.__dict__.items() if callable(v) and k[0].lower() == k[0] and k[0] != "_"]

        model_list = get_available_classification_models(models)
        quantized_model_list = get_available_classification_models(quantized_models)

        quantized_model_list = set(quantized_model_list)
        # test eager and graph consistency
        model_list = quantized_model_list
        # mobilenet/inception_v3/googlenet qat is not working due to AdaptiveAveragePool qat
        # we might observe the output of AdaptiveAveragePool in the future
        # and re-enable the test
        fx_eager_not_matching = [
            ("mobilenet_v2", "qat"),
            ("inception_v3", "qat"),
            ("googlenet", "qat")
        ]  # because relu6 is replaced as relu in mobilenetv2

        diff_of_quant = {}
        diff_from_eager = {}
        modes = ['static', 'qat']
        options = itertools.product(modes, model_list)
        for mode, name in options:
            pretrained = name in quantized_model_list  # load pretrained model to compare with quantized model
            kwargs = {}
            # turn off transform input for inception_v3 since
            # it's not quantized in eager mode and in fx graph
            # mode we can't skip quantizing a method right now
            # (might be supported in the future)
            if name in ["inception_v3", "googlenet"]:
                kwargs["transform_input"] = False
            eager_quantizable_model = None
            if name in quantized_model_list:
                eager_quantizable_model = quantized_models.__dict__[name](pretrained=False, quantize=False, **kwargs).eval().float()
            # compare with eager mode quantized model when it is available
            pretrained = eager_quantizable_model is not None
            model = models.__dict__[name](pretrained=pretrained, **kwargs).eval().float()
            if name == "mobilenet_v2":
                _replace_relu(model)
            # disable aux logits
            if hasattr(model, "aux_logits"):
                model.aux_logits = False
                model.AuxLogits = None
                if eager_quantizable_model:
                    eager_quantizable_model.aux_logits = False
                    eager_quantizable_model.AuxLogits = None

            check_with_eager = (name, mode) not in fx_eager_not_matching
            self._test_model_impl(
                mode, name, model, eager_quantizable_model,
                check_with_eager,
                diff_of_quant, diff_from_eager)

        def print_diffs(diffs):
            for mode, diffs_for_mode in diffs.items():
                print('mode:', mode)
                for name, diff in diffs_for_mode.items():
                    print(name, ':', diff)

        # print('differences between float and quantized')
        # print_diffs(diff_of_quant)
        # print('----------------------')
        # print('differences between graph mode and eager mode')
        # print_diffs(diff_from_eager)
        # print('----------------------')

    @skip_if_no_torchvision
    @skipIfNoFBGEMM
    @unittest.skip("TODO: Test is always failing - https://github.com/pytorch/pytorch/issues/54979")
    def test_resnet18_ddp(self):
        from torchvision import models
        from torchvision.models import quantization as quantized_models
        eager_quantizable_model = quantized_models.__dict__[name](pretrained=False, quantize=False).eval().float()
        model = models.__dict__[name](pretrained=False).eval().float()
        self._test_model_impl(
            'ddp', 'resnet18', model, eager_quantizable_model)

    @override_qengines
    def test_qat_embeddingbag_linear(self):
        for device in get_supported_device_types():
            class EmbeddingBagLinear(torch.nn.Module):
                def __init__(self):
                    super(EmbeddingBagLinear, self).__init__()
                    self.emb = torch.nn.EmbeddingBag(num_embeddings=10, embedding_dim=12, mode='sum')
                    self.linear = torch.nn.Linear(12, 1).to(dtype=torch.float)

                def forward(self, input: torch.Tensor, offsets: Optional[torch.Tensor] = None,
                            per_sample_weights: Optional[torch.Tensor] = None):
                    x = self.emb(input, offsets, per_sample_weights)
                    x = self.linear(x)
                    return x

            qengine = torch.backends.quantized.engine
            qconfig_dict = {"": get_default_qat_qconfig(qengine),
                            "object_type": [(torch.nn.EmbeddingBag, default_embedding_qat_qconfig)]}

            train_indices = [[torch.randint(0, 10, (12, 12)), torch.randn((12, 1))] for _ in range(2)]
            eval_output = [[torch.randint(0, 10, (12, 1))]]

            model = EmbeddingBagLinear().train()
            prepared_fx_model = prepare_qat_fx(model, qconfig_dict, example_inputs=(train_indices[0][0],))
            test_only_train_fn(prepared_fx_model, train_indices)
            quant_model = convert_fx(prepared_fx_model,
                                     qconfig_mapping=qconfig_dict)

            def checkQuantized(model):
                # Make sure EmbeddingBag is now a quantized EmbeddingBag.
                self.assertTrue(type(model.emb), nn.quantized.EmbeddingBag)
                # Also test that Linear has been quantized.
                self.assertTrue(type(model.linear), nnq.Linear)

                test_only_eval_fn(model, eval_output)
                self.checkScriptable(model, eval_output)
                self.checkNoQconfig(model)
            checkQuantized(quant_model)


    @override_qengines
    def test_qat_embedding_linear(self):
        for device in get_supported_device_types():
            class EmbeddingLinear(torch.nn.Module):
                def __init__(self):
                    super(EmbeddingLinear, self).__init__()
                    self.emb = torch.nn.Embedding(num_embeddings=10, embedding_dim=12)
                    self.linear = torch.nn.Linear(12, 1).to(dtype=torch.float)

                def forward(self, input: torch.Tensor):
                    x = torch.sum(self.emb(input), dim=1)
                    x = self.linear(x)
                    return x

            qengine = torch.backends.quantized.engine
            qconfig_dict = {"": get_default_qat_qconfig(qengine),
                            "object_type": [(torch.nn.Embedding, default_embedding_qat_qconfig)]}


            train_indices = [[torch.randint(0, 10, (12, 12)), torch.randn((12, 1))] for _ in range(2)]
            eval_output = [[torch.randint(0, 10, (12, 1))]]

            model = EmbeddingLinear().train()
            prepared_fx_model = prepare_qat_fx(model, qconfig_dict, example_inputs=(train_indices[0][0],))
            test_only_train_fn(prepared_fx_model, train_indices)
            quant_model = convert_fx(prepared_fx_model,
                                     qconfig_mapping=qconfig_dict)

            def checkQuantized(model):
                # Make sure EmbeddingBag is now a quantized EmbeddingBag.
                self.assertTrue(type(model.emb), nn.quantized.Embedding)
                # Also test that Linear has been quantized.
                self.assertTrue(type(model.linear), nnq.Linear)

                test_only_eval_fn(model, eval_output)
                self.checkScriptable(model, eval_output)
                self.checkNoQconfig(model)
            checkQuantized(quant_model)

    @given(
        device=st.sampled_from(
            ["cpu", "cuda"] if torch.cuda.is_available() else ["cpu"]
        )
    )
    @settings(deadline=None)
    @override_qengines
    def test_qat_functional_linear(self, device):
        if torch.backends.quantized.engine not in ('fbgemm', 'qnnpack'):
            return

        class Linear(torch.nn.Module):
            def __init__(self):
                super().__init__()
                self.w = torch.ones(5, 5)
                self.b = torch.zeros(5)

            def forward(self, x):
                return torch.nn.functional.linear(x, self.w, self.b)

        class M(torch.nn.Module):
            def __init__(self):
                super().__init__()
                self.mods1 = torch.nn.Sequential(Linear(), Linear())
                self.mods2 = Linear()

            def forward(self, x):
                x = self.mods1(x)
                x = self.mods2(x)
                return x

        model = M().train()
        ref_fake_quant = FakeQuantize.with_args(
            observer=MovingAverageMinMaxObserver,
            quant_min=0,
            quant_max=255,
            dtype=torch.quint8,
            reduce_range=False,
        )
        ref_weight_fake_quant = FakeQuantize.with_args(
            observer=MovingAverageMinMaxObserver,
            quant_min=-128,
            quant_max=127,
            dtype=torch.qint8,
            reduce_range=False,
        )
        ref_qat_qconfig = QConfig(
            activation=ref_fake_quant, weight=ref_weight_fake_quant
        )
        qconfig_dict = {"": ref_qat_qconfig}
        example_inputs = (torch.randn(1, 5),)
        prepared_ref = prepare_qat_fx(model, qconfig_dict, example_inputs=example_inputs)

        custom_fake_quant = FusedMovingAvgObsFakeQuantize.with_args(
            observer=MovingAverageMinMaxObserver,
            quant_min=0,
            quant_max=255,
            dtype=torch.quint8,
            reduce_range=False,
        )
        custom_weight_fake_quant = FusedMovingAvgObsFakeQuantize.with_args(
            observer=MovingAverageMinMaxObserver,
            quant_min=-128,
            quant_max=127,
            dtype=torch.qint8,
            reduce_range=False,
        )
        custom_qconfig = QConfig(
            activation=custom_fake_quant, weight=custom_weight_fake_quant
        )
        custom_qconfig_dict = {"": custom_qconfig}
        prepared = prepare_qat_fx(model, custom_qconfig_dict, example_inputs=example_inputs)

        prepared.to(device)
        prepared_ref.to(device)

        prepared.apply(torch.ao.quantization.disable_fake_quant)
        prepared.apply(torch.ao.quantization.disable_observer)
        prepared_ref.apply(torch.ao.quantization.disable_fake_quant)
        prepared_ref.apply(torch.ao.quantization.disable_observer)

        inp = torch.randn(5, 5, device=device, requires_grad=True)
        for i in range(10):
            if i == 2:
                prepared.apply(torch.ao.quantization.enable_observer)
                prepared_ref.apply(torch.ao.quantization.enable_observer)
            if i == 4:
                prepared.apply(torch.ao.quantization.enable_fake_quant)
                prepared_ref.apply(torch.ao.quantization.enable_fake_quant)

            inp = torch.randn(5, 5, device=device, requires_grad=True)
            out_ref = prepared_ref(inp)
            out = prepared(inp)
            torch.testing.assert_close(out, out_ref)

            # try backward pass
            labels = torch.randn(5, 5, device=device)
            loss = (out - labels).sum()
            grad = torch.autograd.grad(loss, [inp])
            loss_ref = (out_ref - labels).sum()
            grad_ref = torch.autograd.grad(loss_ref, [inp])
            torch.testing.assert_close(grad[0], grad_ref[0])

        if 'fbgemm' in torch.backends.quantized.supported_engines:
            # During the lowering step in convert, fold_weight calls quantized::linear_prepack
            # which doesn't support QuantizedCuda backend
            prepared.cpu()
            prepared_ref.cpu()
            converted = convert_fx(prepared)
            converted_ref = convert_fx(prepared_ref)
            inp = torch.rand(5, 5)
            out = converted(inp)
            out_ref = converted_ref(inp)

            torch.testing.assert_close(out, out_ref)
if __name__ == '__main__':
    raise RuntimeError("This test file is not meant to be run directly, use:\n\n"
                       "\tpython test/test_quantization.py TESTNAME\n\n"
                       "instead.")<|MERGE_RESOLUTION|>--- conflicted
+++ resolved
@@ -56,7 +56,6 @@
     get_default_qat_qconfig,
     get_default_qconfig_mapping,
     get_default_qat_qconfig_mapping,
-    is_activation_post_process,
     fuse_modules,
     fuse_modules_qat,
     prepare,
@@ -132,13 +131,6 @@
     StandaloneModuleConfigEntry,
 )
 
-<<<<<<< HEAD
-from torch.ao.quantization.fx.qconfig_mapping_utils import (
-    _maybe_adjust_qconfig_for_module_name_object_type_order,
-)
-
-=======
->>>>>>> d6c8603b
 from torch.ao.quantization.fx.utils import (
     _reroute_tuple_getitem_pattern,
     NodeInfo,
@@ -153,6 +145,7 @@
     default_fixed_qparams_range_0to1_observer,
     default_fixed_qparams_range_neg1to1_observer,
     MinMaxObserver,
+    _is_activation_post_process,
 )
 
 # test utils
@@ -3283,7 +3276,7 @@
                     _check_node_not_observed(model, new_node, node)
             elif arg_node.op == "call_module":
                 self.assertTrue(
-                    not is_activation_post_process(getattr(model, arg_node.target)),
+                    not _is_activation_post_process(getattr(model, arg_node.target)),
                     "Arg: {0} of node: {1} is observed but is not a float tensor".format(
                         arg_node, node
                     ),
@@ -5042,7 +5035,7 @@
                 qconfig_dict = func(backend)
                 m = prepare_fx(m, qconfig_dict, example_inputs=(torch.randn(1, 1, 1, 1)))
                 for name, mod in m.named_modules():
-                    if is_activation_post_process(mod) and mod.dtype == torch.quint8:
+                    if _is_activation_post_process(mod) and mod.dtype == torch.quint8:
                         if backend == "fbgemm":
                             lower_bnd = 0
                             upper_bnd = 127
