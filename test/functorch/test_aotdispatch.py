# Owner(s): ["module: functorch"]

# Copyright (c) Facebook, Inc. and its affiliates.
# All rights reserved.
#
# This source code is licensed under the BSD-style license found in the
# LICENSE file in the root directory of this source tree.

from unittest.mock import patch
from torch.testing._internal.common_utils import TestCase, run_tests, IS_ARM64, IS_WINDOWS
import torch
import torch.nn as nn
import torch.utils._pytree as pytree
import unittest
import warnings
import itertools
from functools import partial
from torch.testing._internal.common_device_type import instantiate_device_type_tests
from torch.testing._internal.common_methods_invocations import op_db, wrapper_set_seed
from functorch import (
    grad, vjp, vmap, jacrev,
    make_fx
)
from functorch._src.aot_autograd import aot_module_simplified
from functorch.compile import (
    nnc_jit, compiled_function, compiled_module,
    min_cut_rematerialization_partition, aot_function, aot_module,
    nop, default_partition, default_decompositions,
    memory_efficient_fusion, get_aot_compilation_context
)
from torch._decomp import decomposition_table

from torch.testing._internal.common_device_type import ops
from common_utils import (
    decorate,
    xfail,
    skip,
    skipOps,
)
from torch._subclasses.fake_tensor import DynamicOutputShapeException
from torch.fx.experimental.proxy_tensor import is_sym_node

USE_TORCHVISION = False
try:
    import torchvision
    USE_TORCHVISION = True
except ImportError:
    warnings.warn("Couldn't import torchvision. Some of our tests use it, try "
                  "to install it with commands from pytorch.org, post-fixed with "
                  "`--no-deps` to avoid overwriting the pytorch installation",
                  UserWarning)

USE_NETWORKX = False
try:
    import networkx  # noqa: F401
    USE_NETWORKX = True
except ImportError:
    warnings.warn("Some tests use networkx but it was not installed",
                  UserWarning)

try:
    import sympy  # noqa: F401
    # TODO(jansel): these tests fail on windows
    HAS_SYMPY = not IS_WINDOWS
except ImportError:
    HAS_SYMPY = False
skipIfNoSympy = unittest.skipIf(not HAS_SYMPY, "no sympy")

# NB: numpy is a testing dependency!

class AOTTestCase(TestCase):
    def setUp(self):
        super().setUp()

class TestPythonKey(AOTTestCase):
    def test_make_fx(self, device):
        def f(x):
            return torch.sin(x)
        inp = torch.randn(3)
        fx_f = make_fx(f)(inp)

        new_inp = torch.randn(3)
        self.assertEqual(fx_f(new_inp), f(new_inp))

    def test_make_fx_grad(self, device):
        def f(x):
            return torch.sin(x).sum()
        inp = torch.randn(3)
        f = grad(f)
        fx_f = make_fx(f)(inp)

        new_inp = torch.randn(3)
        self.assertEqual(fx_f(new_inp), f(new_inp))

    def test_scalar_device(self, device):
        def f(a, b):
            return a + b
        inps = [torch.randn(3, device=device), torch.tensor(5)]
        fx_f = make_fx(f)(*inps)
        self.assertEqual(fx_f(*inps), f(*inps))

    def test_make_fx_vmap(self, device):
        def f(x):
            return torch.sin(x)
        inp = torch.randn(5, 3)
        f = vmap(f)
        fx_f = make_fx(f)(inp)
        new_inp = torch.randn(5, 3)
        self.assertEqual(fx_f(new_inp), f(new_inp))

    def test_make_fx_jacrev(self, device):
        def f(x):
            return x.sin().sum()
        inp = torch.randn(3)
        f = jacrev(jacrev(f))
        fx_f = make_fx(f)(inp)
        new_inp = torch.randn(3)
        self.assertEqual(fx_f(new_inp), f(new_inp))

    def test_make_fx_vjp(self, device):
        def f(x):
            return torch.sin(x).sum()

        primals = torch.randn(3)
        _, vjp_fn = vjp(f, primals)
        cotangent = torch.randn(())
        fx_f = make_fx(vjp_fn)(cotangent, True, True)
        new_cotangent = torch.randn(())
        self.assertEqual(fx_f(new_cotangent, True, True), vjp_fn(new_cotangent))

    def test_make_fx_functionalize(self, device):
        from functorch.experimental import functionalize

        def fn(a):
            a = a * 2
            a.relu_()
            return a

        a = torch.randn(3, device=device)
        symbolic_gm = torch.fx.symbolic_trace(fn)
        includes_method_relu_ = any(
            str(n.target) == "relu_" for n in symbolic_gm.graph.nodes
        )
        self.assertTrue(includes_method_relu_)
        # Also verifies fix for https://github.com/pytorch/pytorch/issues/84570
        gm = make_fx(functionalize(symbolic_gm))(a)
        includes_aten_relu = any(
            n.target == torch.ops.aten.relu.default for n in gm.graph.nodes
        )
        self.assertTrue(includes_aten_relu)

    def test_make_fx_no_decompose(self, device):
        # FIXME
        return self.skipTest("error: maximum recursion reached")

        def f(x):
            return torch.tanh(x).sum()

        fx_f = make_fx(grad(f))(torch.randn(5))
        ops = set([i.target for i in fx_f.graph.nodes])

        self.assertEqual(torch.ops.aten.tanh_backward in ops, True)

        fx_f = make_fx(grad(f), decomposition_table)(torch.randn(5))
        ops = set([i.target for i in fx_f.graph.nodes])
        self.assertEqual(torch.ops.aten.tanh_backward in ops, False)

    def test_nnc_jit(self, device):
        def f(x):
            return torch.sin(x)

        jit_f = nnc_jit(f)

        inp = torch.randn(3)
        self.assertEqual(jit_f(inp), f(inp))

    def test_nnc_scalar(self, device):
        def f(x):
            return torch.sin(x)

        jit_f = nnc_jit(f)

        inp = torch.randn(())
        self.assertEqual(jit_f(inp), f(inp))

    def test_nnc_pytrees(self, device):
        def f(x):
            return [torch.sin(x[0])]

        jit_f = nnc_jit(f)

        inp = [torch.randn(3)]
        self.assertEqual(jit_f(inp), f(inp))

    def test_external_calls(self, device):
        def f(a, b):
            return torch.mv(a, b)
        jit_f = nnc_jit(f)
        inp = [torch.randn(3, 3), torch.randn(3)]
        self.assertEqual(jit_f(*inp), f(*inp))

    def test_nnc_passthrough(self, device):
        def f(x, y):
            return x + y, y
        inp = (torch.randn(3), torch.randn(3))
        jit_f = nnc_jit(f)
        self.assertEqual(jit_f(*inp), f(*inp))

        def f(x):
            x['a'] = x['a'] * 2
            return x
        inp = ({'a': torch.randn(3), 'b': torch.randn(3)},)
        jit_f = nnc_jit(f)
        self.assertEqual(jit_f(*inp), f(*inp))

    @unittest.skipIf(not USE_TORCHVISION, "test requires torchvision")
    def test_resnet18_backward_trace(self, device):
        mod = torchvision.models.resnet18()

        def f(x):
            out = mod(x)
            out.sum().backward()
            return [a.grad for a in mod.parameters()]

        inp = torch.randn(3, 3, 250, 250, requires_grad=True)
        grads = f(inp)

        mod.zero_grad()
        mod(inp).sum().backward()
        grads2 = [a.grad for a in mod.parameters()]
        self.assertEqual(grads, grads2)


def _outs_and_grads(fn, inps):
    outs = fn(*inps)
    for out in pytree.tree_flatten(outs)[0]:
        if isinstance(out, torch.Tensor) and out.requires_grad:
            out.sum().backward(retain_graph=True)
    grads = [inp.grad for inp in pytree.tree_flatten(inps)[0]]
    for inp in pytree.tree_flatten(inps)[0]:
        inp.grad = None
    return outs, grads


class TestAOTAutograd(AOTTestCase):
    def verify_aot_autograd(self, f, inp):
        if isinstance(f, nn.Module):
            compiled_f = aot_module(f, nop)
        else:
            compiled_f = aot_function(f, nop)
        ref_out, ref_grad = _outs_and_grads(f, inp)
        test_out, test_grad = _outs_and_grads(compiled_f, inp)
        self.assertEqual(ref_out, test_out)
        self.assertEqual(ref_grad, test_grad)

        if isinstance(ref_out, torch.Tensor):
            self.assertTrue(isinstance(test_out, torch.Tensor))
            ref_out, test_out = [ref_out], [test_out]
        for ref_o, test_o in zip(ref_out, test_out):
            if isinstance(ref_o, torch.Tensor):
                self.assertEqual(ref_o.requires_grad, test_o.requires_grad)

    def test_single_output(self):
        def f(a, b):
            return a + b
        inp = [torch.randn(3, 3, requires_grad=True), torch.randn(3, 3)]
        self.verify_aot_autograd(f, inp)

    def test_multi_output(self):
        def f(a, b):
            return a + b, a - b
        inp = [torch.randn(3, 3, requires_grad=True), torch.randn(3, 3)]
        self.verify_aot_autograd(f, inp)

    def test_multi_output_list(self):
        def f(a, b):
            return [a + b, a - b]
        inp = [torch.randn(3, 3, requires_grad=True), torch.randn(3, 3)]
        self.verify_aot_autograd(f, inp)

    def test_no_grad_input_output(self):
        def f(a, b):
            return a.cos(), b.cos(), a * b

        inp_thunks = [lambda: torch.randn(5, requires_grad=True), lambda: torch.randn(5, requires_grad=False)]
        for inps in itertools.product(inp_thunks, repeat=2):
            inps = [i() for i in inps]
            self.verify_aot_autograd(f, inps)

    def test_some_outputs_dont_require_grad(self):
        def f(a, b):
            return a.detach(), b
        inp = [torch.randn(3, 3, requires_grad=True), torch.randn(3, 3, requires_grad=True)]
        self.verify_aot_autograd(f, inp)

    def test_inner_grad(self):
        def foo(x):
            y = torch.exp(x)
            z = torch.autograd.grad(y, x)
            return z
        inps = [torch.randn((), requires_grad=True)]
        self.verify_aot_autograd(foo, inps)

    def test_grad_context(self):
        def foo(x):
            return x * 2
        inps = [torch.randn((), requires_grad=True)]
        graph_size = None

        def get_graph_size(fx_g, _):
            nonlocal graph_size
            graph_size = len(fx_g.graph.nodes)
            return fx_g

        f = aot_function(foo, nop, get_graph_size)
        with torch.set_grad_enabled(False):
            f(*inps)
        self.assertIsNone(graph_size)

        f = aot_function(foo, nop, get_graph_size)
        with torch.set_grad_enabled(True):
            out = f(*inps)
            self.assertIsNone(graph_size)
            out.sum().backward()
            self.assertTrue(graph_size > 2)

    def test_output_dict(self):
        def f(x):
            return {'a': x, 'b': x}
        inp = [torch.randn(3, 3, requires_grad=True)]
        self.verify_aot_autograd(f, inp)

        def f(x, y):
            return {'a': x, 'b': y + x}
        inp = [torch.randn(3, requires_grad=True), torch.randn(3)]
        self.verify_aot_autograd(f, inp)

        def f(x):
            new_d = {}
            for k in x:
                new_d[k] = x[k] * 2
            return new_d
        inp = [{'a': torch.randn(3, requires_grad=True), 'b': torch.randn(3, requires_grad=True)}]
        self.verify_aot_autograd(f, inp)

    def test_module(self):
        mod = nn.Sequential(nn.Linear(32, 32), nn.ReLU())
        compiled_mod = compiled_module(mod, nop, nop)
        inp = torch.randn(32, 32)
        ref_out = mod(inp)
        ref_out.sum().backward()
        ref_grads = sorted([(name, p.grad) for name, p in mod.named_parameters()])
        out = compiled_mod(inp)
        out.sum().backward()
        grads = sorted([(name, p.grad) for name, p in mod.named_parameters()])
        self.assertEqual((out, grads), (ref_out, ref_grads))

    def test_batchnorm(self):
        mod = compiled_module(nn.BatchNorm2d(4), nop, nop)
        x = torch.ones(1, 4, 2, 2)
        mod(x).sum().backward()

    def test_list_codegen(self):
        def list_nop(f, _):
            def g(inps):
                return f(*inps)
            g._boxed_call = True
            return g

        def f(a, b, c):
            return a.sin() * b.cos() * c.sin()
        f = aot_function(f, list_nop)
        inp = [torch.randn(5, requires_grad=True) for _ in range(3)]
        f(*inp).sum().backward()

    def test_compilation_context(self):
        def f(x):
            return x.sin().sin()
        count = []

        def compiler(fx_g, _):
            context = get_aot_compilation_context()
            count.append((context[0], len(fx_g.graph.nodes)))
            return fx_g

        f = aot_function(f, compiler)
        out = f(torch.randn(5, requires_grad=True))
        f = aot_function(f, compiler)
        f(torch.randn(5))
        out.sum().backward()
        self.assertEqual(count, [(['forward'], 4), (['inference'], 4), (['backward'], 8)])

    def test_dupe_arg(self):
        def f(x, y):
            return x + y

        x = torch.randn(3, 3, requires_grad=True)
        self.verify_aot_autograd(f, [x, x])

    def test_resize_input(self):
        def f(x, y):
            y.resize_(4)
            y.zero_()
            self.assertEqual(x.shape, (4,))
            return y

        # NB: don't use verify_aot_autograd as the inputs get
        # mutated and I don't trust verify to do it right

        compiled_f = aot_function(f, nop)
        ref_x = torch.randn(0)
        ref_out = f(ref_x, ref_x)

        test_x = torch.randn(0)
        test_out = compiled_f(test_x, test_x)

        self.assertEqual(ref_out, test_out)

    def test_custom_autograd(self):
        class CustomFn(torch.autograd.Function):
            @staticmethod
            def forward(ctx, x):
                return x.clone()

            @staticmethod
            def backward(ctx, grad_output):
                return grad_output + 1

        def f(x):
            return CustomFn.apply(x)

        self.verify_aot_autograd(f, [torch.randn(3)])

    @unittest.skipIf(not torch.cuda.is_available(), "CUDA is unavailable")
    def test_autocast_disable_guard(self):
        guard = torch._C._DisableAutocast()
        try:
            x = torch.rand([4, 4]).cuda()
            y = x @ x
            self.assertEqual(y.dtype, torch.float32)
        finally:
            del guard

    @unittest.skipIf(not torch.cuda.is_available(), "CUDA is unavailable")
    def test_nonidempotent_amp(self):
        def f(self_s_emb, add_3):
            einsum_2 = torch.functional.einsum('ah,th->t', self_s_emb, add_3)
            log_softmax_2 = einsum_2.log_softmax(-1)
            return (log_softmax_2,)

        args = [torch.rand((1, 256), dtype=torch.float32, device='cuda'), torch.rand((30, 256), dtype=torch.float16, device='cuda')]
        with torch.cuda.amp.autocast(enabled=True):
            self.verify_aot_autograd(f, args)

        args = [e.requires_grad_(True) for e in args]
        with torch.cuda.amp.autocast(enabled=True):
            self.verify_aot_autograd(f, args)

    @unittest.skipIf(not torch.cuda.is_available(), "CUDA is unavailable")
    def test_batch_norm_amp(self):
        device = "cuda"
        input_dtype = torch.float16
        param_dtype = torch.float32
        weight, bias = [torch.ones(64, device=device, dtype=param_dtype, requires_grad=True) for _ in range(2)]
        running_mean, running_var = [torch.ones(64, device=device, dtype=param_dtype) for _ in range(2)]

        def bn(x):
            return torch.ops.aten.cudnn_batch_norm(
                x,
                weight,
                bias,
                running_mean,
                running_var,
                False,
                0.1,
                1e-05,
            )
        inp = torch.ones(torch.Size([16, 64, 112, 112]), dtype=input_dtype, device=device)

        ref = bn(inp)
        cudnn_batch_norm_decomp = torch._decomp.get_decompositions({torch.ops.aten.cudnn_batch_norm})
        aot_fn = make_fx(bn, decomposition_table=cudnn_batch_norm_decomp)(inp)
        res = aot_fn(inp)
        for a, b in zip(ref, res):
            assert torch.allclose(a, b)

    @patch("functorch.compile.config.use_dynamic_shapes", True)
    @patch("functorch.compile.config.use_fake_tensor", True)
    @skipIfNoSympy
    def test_output_op_depending_on_symint(self):
        """
        It won't be obvious from reading this test what it's testing for.  We should probably make it into a more
        focused unit test.

        An issue with the following program was the expand op would end up depending on a symint whose proxy was
        incorrectly associated with one of the grad tensors rather than input tensors.  It broke partitioner logic
        and the net result was aot_function failed to produce a function and threw an exception instead.
        """
        inp = torch.randn(5, requires_grad=True)

        def f(x):
            return x.expand(x.shape)

        # TODO(whc) make this work (test setup is wrong somehow)
        # joint_forward_backward = create_joint_forward_backward(f)
        # out = f(inp)
        # joint_inputs =  ([inp], [out.detach().contiguous()])
        # fx_g = make_fx(joint_forward_backward)(*joint_inputs)
        # TODO: assert outputs of fwd graph trace to correct symint

        # e2e test that fails without symint clone fix
        af = aot_function(f, nop, partition_fn=partial(min_cut_rematerialization_partition, compiler="inductor"))
        out = af(inp)
        self.assertEqual(out, f(inp))


def extract_graph(fx_g, _, graph_cell):
    graph_cell[0] = fx_g
    return fx_g


def get_ins_outs(fx_g):
    ins = []
    outs = []
    for n in fx_g.graph.nodes:
        if n.op == 'placeholder':
            ins.append(n)
        elif n.op == 'output':
            outs = tuple(n.args[0])
    return ins, outs


def get_num_ins_outs(fx_g):
    return tuple(len(i) for i in get_ins_outs(fx_g))


def get_fw_bw_graph(f, inps, partitioner=min_cut_rematerialization_partition):
    fw_graph_cell = [None]
    bw_graph_cell = [None]
    aot_function(f,
                 fw_compiler=partial(extract_graph, graph_cell=fw_graph_cell),
                 bw_compiler=partial(extract_graph, graph_cell=bw_graph_cell),
                 partition_fn=partitioner,
                 decompositions=default_decompositions)(*inps).sum().backward()
    return (fw_graph_cell[0], bw_graph_cell[0])


class TestPartitioning(AOTTestCase):
    @unittest.skipIf(not USE_NETWORKX, "networkx not available")
    def test_recompute_partitioning(self):
        def fn(a, b):
            return torch.sin(torch.sin(a)) + b

        # Reference calculation
        ref_a = torch.rand(10, 10, requires_grad=True)
        ref_b = torch.rand(10, 10, requires_grad=True)
        ref = fn(ref_a, ref_b)
        ref.sum().backward()

        # Compiled function calculation
        res_a = ref_a.clone().detach().requires_grad_(True)
        res_b = ref_b.clone().detach().requires_grad_(True)

        def compile_fn(x, _):
            return x

        compiled_fn = compiled_function(fn, compile_fn, compile_fn, min_cut_rematerialization_partition)
        res = compiled_fn(res_a, res_b)
        res.sum().backward()
        assert torch.allclose(ref, res, atol=1e-3, rtol=1e-3)
        assert torch.allclose(ref_a.grad, res_a.grad, atol=1e-3, rtol=1e-3)
        assert torch.allclose(ref_b.grad, res_b.grad, atol=1e-3, rtol=1e-3)

    def test_meta_tensor_inplace_op(self):
        # Following module results in inplace ops while tracing. The test checks
        # that the meta tensor information is stored for inplace ops.
        class MockModule(torch.nn.Module):
            def __init__(self):
                super().__init__()
                self.weight = torch.nn.Parameter(torch.randn(3072, 768, requires_grad=True))
                self.bias = torch.nn.Parameter(torch.randn(3072, requires_grad=True))

            def forward(self, add_4):
                linear_4 = torch.nn.functional.linear(add_4, self.weight, bias=self.bias)
                gelu = torch.nn.functional.gelu(linear_4)
                return gelu

        def check_meta_tensor(fx_g, _):
            for node in fx_g.graph.nodes:
                if node.op != 'output':
                    assert 'tensor_meta' in node.meta
            return fx_g

        inp0 = torch.randn(16, 128, 768, requires_grad=True)
        inputs = [inp0, ]
        mod = MockModule().to(device="cpu")
        aot_mod = aot_module(mod, fw_compiler=check_meta_tensor)
        aot_mod(*inputs)

    def test_default_partitioner_getitem(self):
        mod = nn.LayerNorm([10])

        def f(x, mod_weight, mod_bias):
            return torch.nn.functional.layer_norm(x, [10], mod_weight, mod_bias, eps=1e-6)

        fw_graph, bw_graph = get_fw_bw_graph(f, [torch.randn(3, 10, requires_grad=True), mod.weight, mod.bias],
                                             partitioner=default_partition)
        self.assertEqual(get_num_ins_outs(fw_graph), (3, 6))
        self.assertEqual(get_num_ins_outs(bw_graph), (6, 3))

    @patch("functorch.compile.config.use_dynamic_shapes", True)
    @patch("functorch.compile.config.use_fake_tensor", True)
    @unittest.skipIf(not USE_NETWORKX, "networkx not available")
    @skipIfNoSympy
    def test_min_cut_partitioner_save_shape(self):

        def f(x):
            s = x.sum(dim=1)
            return s

        inp = [torch.ones([10, 10], requires_grad=True)]
        fw_graph, bw_graph = get_fw_bw_graph(f, inp)
        _, fw_output = get_ins_outs(fw_graph)
        self.assertEqual(get_num_ins_outs(fw_graph), (1, 3))
        self.assertEqual(get_num_ins_outs(bw_graph), (3, 1))
        self.assertEqual(str(fw_output[0]), "sum_1")
        # make sure we don't do the suboptimal thing of saving the bigger primals input to sum,
        # rather than saving the sizes of the primals input for use in backward expand
        self.assertEqual(str(fw_output[1]), "sym_size")
        self.assertEqual(str(fw_output[2]), "sym_size_1")

        inp = [
            torch.randn(10, requires_grad=True),
            torch.randn((3, 10), requires_grad=True),
            torch.randn((2, 10), requires_grad=True),
        ]

        def f(a, b, c):
            # tried to test what happens if we save a size tuple in the graph;
            # turns out we never will due to how we trace, but this is probably
            # still a good test case for various size manipulations
            sb = torch.ops.aten.sym_size(b)
            sc = c.size()
            x = sb[0] + sc[0]
            a_sz = (x, a.size(0))
            return torch.cat([a.expand(a_sz), b, c])
        fw_graph, bw_graph = get_fw_bw_graph(f, inp)
        self.assertEqual(get_num_ins_outs(fw_graph), (3, 5))
        self.assertEqual(get_num_ins_outs(bw_graph), (5, 3))
        _, outs = get_ins_outs(fw_graph)
        self.assertTrue(all([is_sym_node(n) for n in outs[1:]]))

    @patch("functorch.compile.config.use_dynamic_shapes", True)
    @patch("functorch.compile.config.use_fake_tensor", True)
    @skipIfNoSympy
    def test_default_partitioner_output_tensor_shape_tensor(self):

        inp = [
            torch.randn(10, requires_grad=True),
            torch.randn((3, 10), requires_grad=True),
            torch.randn((2, 10), requires_grad=True),
            torch.randn((10, 1), requires_grad=True),
        ]

        def f(a, b, c, d):
            # Try to force symints intermixed with outputs in the function's returns
            sb = b.size()
            sc = c.size()
            x = sb[0] + sc[0]
            a_sz = (x, a.size(0))
            cat = torch.cat([a.expand(a_sz), b, c])
            mm = torch.mm(cat, d)
            mm2 = torch.mm(mm, a.view(mm.size(1), a.size(0)))  # this saves 4 new ints for backward. why?
            # and what do i have to do to make it save a tensor for backward?
            return cat, sb, c, mm2

        fw_graph_cell = [None]
        bw_graph_cell = [None]
        compiled_outs = aot_function(
            f,
            fw_compiler=partial(extract_graph, graph_cell=fw_graph_cell),
            bw_compiler=partial(extract_graph, graph_cell=bw_graph_cell),
            partition_fn=default_partition,
            decompositions=default_decompositions)(*inp)
        fw_graph = fw_graph_cell[0]
        (compiled_outs[0].sum() + compiled_outs[2].sum()).backward()
        bw_graph = bw_graph_cell[0]

        self.assertEqual(get_num_ins_outs(fw_graph), (4, 13))
        self.assertEqual(get_num_ins_outs(bw_graph), (13, 4))
        _, fw_graph_out_nodes = get_ins_outs(fw_graph)
        self.assertEqual(
            # fw outputs include b.size() which expands to 2 symints,
            #
            # TODO(whc)- are the saved-tensors/saved-symints correct here?
            # i just made the test pass based on what default partition did
            [False, True, True, False, False] + [False] * 4 + [True] * 4,
            [is_sym_node(n) for n in fw_graph_out_nodes]
        )

        real_outs = f(*inp)
        self.assertEqual(compiled_outs, real_outs)
        self.assertTrue(isinstance(real_outs[1], torch.Size))

        # TODO(whc) we should learn to return torch.Sizes
        self.assertFalse(isinstance(compiled_outs[1], torch.Size))

    @patch("functorch.compile.config.use_dynamic_shapes", True)
    @patch("functorch.compile.config.use_fake_tensor", True)
    @unittest.skipIf(not USE_NETWORKX, "networkx not available")
    @skipIfNoSympy
    def test_min_cut_partitioner_output_tensor_shape_tensor(self):

        inp = [
            torch.randn(10, requires_grad=True),
            torch.randn((3, 10), requires_grad=True),
            torch.randn((2, 10), requires_grad=True),
            torch.randn((10, 1), requires_grad=True),
        ]

        def f(a, b, c, d):
            # Try to force symints intermixed with outputs in the function's returns
            sb = b.size()
            sc = c.size()
            x = sb[0] + sc[0]
            a_sz = (x, a.size(0))
            cat = torch.cat([a.expand(a_sz), b, c])
            mm = torch.mm(cat, d)
            mm2 = torch.mm(mm, a.view(mm.size(1), a.size(0)))  # this saves 4 new ints for backward. why?
            # and what do i have to do to make it save a tensor for backward?
            return cat, sb, c, mm2

        fw_graph_cell = [None]
        bw_graph_cell = [None]
        compiled_outs = aot_function(
            f,
            fw_compiler=partial(extract_graph, graph_cell=fw_graph_cell),
            bw_compiler=partial(extract_graph, graph_cell=bw_graph_cell),
            partition_fn=min_cut_rematerialization_partition,
            decompositions=default_decompositions)(*inp)
        fw_graph = fw_graph_cell[0]
        (compiled_outs[0].sum() + compiled_outs[2].sum()).backward()
        bw_graph = bw_graph_cell[0]

        self.assertEqual(get_num_ins_outs(fw_graph), (4, 13))
        self.assertEqual(get_num_ins_outs(bw_graph), (13, 4))
        _, fw_graph_out_nodes = get_ins_outs(fw_graph)
        self.assertEqual(
            # fw outputs include b.size() which expands to 2 symints,
            # then 4 tensors (transposes of matricies used for mm) are saved
            # finally 4 symints are saved
            [False, True, True, False, False] + [False] * 4 + [True] * 4,
            [is_sym_node(n) for n in fw_graph_out_nodes]
        )

        real_outs = f(*inp)
        self.assertEqual(compiled_outs, real_outs)
        self.assertTrue(isinstance(real_outs[1], torch.Size))

        # TODO(whc) we should learn to return torch.Sizes
        self.assertFalse(isinstance(compiled_outs[1], torch.Size))

    @unittest.skipIf(not USE_NETWORKX, "networkx not available")
    def test_min_cut_partitioner(self):
        def f(x):
            return x.cos().cos().cos()

        fw_graph, bw_graph = get_fw_bw_graph(f, [torch.randn(3, requires_grad=True)])
        self.assertEqual(get_num_ins_outs(fw_graph), (1, 2))
        self.assertEqual(get_num_ins_outs(bw_graph), (2, 1))

        def f(a, b, c, d):
            x = a + b + c + d
            return x.cos().cos()

        fw_graph, bw_graph = get_fw_bw_graph(f, [torch.randn(3, requires_grad=True) for _ in range(4)])
        self.assertEqual(get_num_ins_outs(fw_graph), (4, 2))
        self.assertEqual(get_num_ins_outs(bw_graph), (2, 4))

        def f(x):
            return torch.mm(x, torch.ones(x.shape)).tanh().tanh()
        fw_graph, bw_graph = get_fw_bw_graph(f, [torch.randn(5, 5, requires_grad=True)])
        self.assertEqual(get_num_ins_outs(fw_graph), (1, 3))

        ins, outs = get_ins_outs(fw_graph)
        self.assertEqual(outs[1].target, torch.ops.aten.mm.default)

    @unittest.skipIf(not USE_NETWORKX, "networkx not available")
    def test_min_cut_partitioner_recomputable_ops(self):
        def f(x):
            return x * x * x

        recomputable_ops = []
        partition_fn = partial(min_cut_rematerialization_partition, recomputable_ops=recomputable_ops)

        fw_graph, bw_graph = get_fw_bw_graph(f, [torch.randn(3, requires_grad=True)], partition_fn)
        # Expected forward graph:
        # opcode         name       target           args                        kwargs
        # -------------  ---------  ---------------  --------------------------  --------
        # placeholder    primals_1  primals_1        ()                          {}
        # call_function  mul        aten.mul.Tensor  (primals_1, primals_1)      {}
        # call_function  mul_1      aten.mul.Tensor  (mul, primals_1)            {}
        # output         output     output           ([mul_1, primals_1, mul],)  {}
        self.assertEqual(get_num_ins_outs(fw_graph), (1, 3))
        # Expected backward graph:
        # opcode         name        target           args                     kwargs
        # -------------  ----------  ---------------  -----------------------  --------
        # placeholder    primals_1   primals_1        ()                       {}
        # placeholder    mul         mul              ()                       {}
        # placeholder    tangents_1  tangents_1       ()                       {}
        # call_function  mul_2       aten.mul.Tensor  (tangents_1, mul)        {}
        # call_function  mul_3       aten.mul.Tensor  (tangents_1, primals_1)  {}
        # call_function  mul_4       aten.mul.Tensor  (mul_3, primals_1)       {}
        # call_function  add         aten.add.Tensor  (mul_2, mul_4)           {}
        # call_function  add_1       aten.add.Tensor  (add, mul_4)             {}
        # output         output      output           ([add_1],)               {}
        self.assertEqual(get_num_ins_outs(bw_graph), (3, 1))

        recomputable_ops = [torch.ops.aten.mul]
        partition_fn = partial(min_cut_rematerialization_partition, recomputable_ops=recomputable_ops)
        fw_graph, bw_graph = get_fw_bw_graph(f, [torch.randn(3, requires_grad=True)], partition_fn)
        # Expected forward graph:
        # opcode         name       target           args                    kwargs
        # -------------  ---------  ---------------  ----------------------  --------
        # placeholder    primals_1  primals_1        ()                      {}
        # call_function  mul        aten.mul.Tensor  (primals_1, primals_1)  {}
        # call_function  mul_1      aten.mul.Tensor  (mul, primals_1)        {}
        # output         output     output           ([mul_1, primals_1],)   {}
        self.assertEqual(get_num_ins_outs(fw_graph), (1, 2))
        # Expected backward graph:
        # opcode         name        target           args                     kwargs
        # -------------  ----------  ---------------  -----------------------  --------
        # placeholder    primals_1   primals_1        ()                       {}
        # placeholder    tangents_1  tangents_1       ()                       {}
        # call_function  mul         aten.mul.Tensor  (primals_1, primals_1)   {} # RECOMPUTED
        # call_function  mul_2       aten.mul.Tensor  (tangents_1, mul)        {}
        # call_function  mul_3       aten.mul.Tensor  (tangents_1, primals_1)  {}
        # call_function  mul_4       aten.mul.Tensor  (mul_3, primals_1)       {}
        # call_function  add         aten.add.Tensor  (mul_2, mul_4)           {}
        # call_function  add_1       aten.add.Tensor  (add, mul_4)             {}
        # output         output      output           ([add_1],)               {}
        self.assertEqual(get_num_ins_outs(bw_graph), (2, 1))

    def test_contiguous(self):
        # The test simulates the condition where transpose followed by view
        # happens in the backward pass.
        # https://discuss.pytorch.org/t/error-on-transpose-and-view/434
        def f(x):
            return x.view(2, 3).t()

        inp = torch.randn(6, requires_grad=True)
        out = aot_function(f, nop)(inp)
        torch.autograd.grad(out, inp, torch.randn(3, 2))

    def test_preserve_random(self):
        def fn(x):
            return torch.nn.functional.dropout(x, 0.5) + x

        x = torch.randn(4)

        torch.manual_seed(0)
        ref = fn(x)

        torch.manual_seed(0)
        aot_fn = aot_function(fn, nop)
        res = aot_fn(x)

        assert torch.allclose(ref, res)

    @unittest.skipIf(not torch.cuda.is_available(), "CUDA is unavailable")
    @unittest.skipIf(not USE_TORCHVISION, "test requires torchvision")
    def test_autocast(self):
        mod = torchvision.models.resnet18().cuda()
        mod.train()

        x = torch.randn(16, 3, 32, 32, device="cuda")
        aot_mod = memory_efficient_fusion(mod)

        # Ensure that AOT Autograd works with AMP
        with torch.cuda.amp.autocast(True):
            res = aot_mod(x)
        res.sum().backward()

class TestAOTModuleSimplified(AOTTestCase):
    def test_aot_module_simplified(self):
        class MockModule(torch.nn.Module):
            def __init__(self):
                super().__init__()
                self.linear = torch.nn.Linear(20, 30)

            def forward(self, x, y):
                return (self.linear(x) + y, )

        mod = MockModule()
        mod.zero_grad()

        x = torch.randn(128, 20, requires_grad=True)
        y = torch.randn(128, 30, requires_grad=True)
        inputs = [x, y]
        cloned_inputs = [x.detach().clone().requires_grad_(True) for x in inputs]

        ref = mod(*inputs)
        ref[0].sum().backward()

        aot_mod = aot_module_simplified(mod, nop)
        aot_mod.zero_grad()
        res = aot_mod(*cloned_inputs)
        res[0].sum().backward()

        assert torch.allclose(ref[0], res[0])
        assert torch.allclose(inputs[0].grad, cloned_inputs[0].grad)
        assert torch.allclose(inputs[1].grad, cloned_inputs[1].grad)

    def test_aot_module_simplified_preserves_stack_trace(self):
        class MockModule(torch.nn.Module):
            def __init__(self):
                super().__init__()
                self.linear = torch.nn.Linear(20, 30)

            def forward(self, x, y):
                z = self.linear(x)
                z = z + y
                z = z.relu()
                return (z, )

        tracer = torch.fx.Tracer()
        tracer.record_stack_traces = True
        graph = tracer.trace(MockModule())
        mod = torch.fx.GraphModule(tracer.root, graph)

        for node in mod.graph.nodes:
            if node.op == 'output':
                continue
            self.assertTrue(node.stack_trace is not None)
            assert 'test_aotdispatch.py' in node.stack_trace

        def assert_compiler(gm: torch.fx.GraphModule, _):
            for node in gm.graph.nodes:
                if node.op == 'output' or node.op == 'placeholder':
                    continue
                self.assertTrue(node.stack_trace is not None)
                assert 'test_aotdispatch.py' in node.stack_trace
            return gm.forward  # return a python callable

        aot_mod = aot_module_simplified(mod, fw_compiler=assert_compiler, bw_compiler=assert_compiler)

        x = torch.randn(128, 20, requires_grad=True)
        y = torch.randn(128, 30, requires_grad=True)
        inputs = [x, y]
        res = aot_mod(*inputs)
        res[0].sum().backward()

# entries in here don't work and need to be fixed.
# Each one of these is a bug (or needs to be investigated)
aot_autograd_failures = {
    # data-dependent control flow
    xfail('cov'),
    xfail('istft'),
    xfail('nn.functional.gaussian_nll_loss'),
    xfail('tensor_split'),
    xfail('corrcoef'),
    xfail('quantile'),
    xfail('nanquantile'),
    xfail('narrow'),
    xfail('index_reduce'),
    xfail('istft'),
    xfail('linalg.eig'),
    xfail('scatter_reduce', 'prod'),

    skip('as_strided_scatter'),

    # Too annoying to generate random inputs
    xfail('cholesky'),
    xfail('linalg.cholesky'),

    # Given input size: (s0xs1x2). Calculated output size: ...
    skip('max_pool2d_with_indices_backward'),

    # Misc
    xfail('to_sparse'),
    xfail('corrcoef'),
    xfail('cov'),
    xfail('chalf'),  # RuntimeError: "sum_cpu" not implemented for 'ComplexHalf'
    xfail('sparse.sampled_addmm'),
    skip('nn.functional.binary_cross_entropy_with_logits'),  # seems to fail sometimes?
    skip('nn.functional.margin_ranking_loss'),  # seems flaky
    skip('linalg.lu_solve'),  # flaky
    skip('linalg.householder_product'),  # flaky
    decorate('matmul', decorator=unittest.skipIf(IS_ARM64, 'flaky')),
    decorate('__rmatmul__', decorator=unittest.skipIf(IS_ARM64, 'flaky')),
}

symbolic_aot_autograd_failures = {
    xfail('__rmatmul__', ''),  # Cannot call sizes() on tensor with symbolic sizes/strides
    xfail('addmv', ''),  # aten.addmv.default - couldn't find symbolic meta function/decomposition
    xfail('addr', ''),  # Cannot call sizes() on tensor with symbolic sizes/strides
    xfail('amax', ''),  # Cannot call sizes() on tensor with symbolic sizes/strides
    xfail('amin', ''),  # Cannot call sizes() on tensor with symbolic sizes/strides
    xfail('baddbmm', ''),  # aten.baddbmm.default - couldn't find symbolic meta function/decomposition
    xfail('block_diag', ''),  # Cannot call sizes() on tensor with symbolic sizes/strides
    xfail('cartesian_prod', ''),  # Cannot call numel() on tensor with symbolic sizes/strides
    xfail('cdist', ''),  # Cannot call sizes() on tensor with symbolic sizes/strides
    xfail('cholesky_inverse', ''),  # could not find kernel
    xfail('cholesky_solve', ''),  # could not find kernel
    xfail('column_stack', ''),  # Cannot call sizes() on tensor with symbolic sizes/strides
    xfail('combinations', ''),  # aten.masked_select.default
    xfail('cross', ''),  # aten.linalg_cross.default - couldn't find symbolic meta function/decomposition
    xfail('cummax', ''),  # aten.cummax.default - couldn't find symbolic meta function/decomposition
    xfail('cummin', ''),  # aten.cummin.default - couldn't find symbolic meta function/decomposition
    xfail('cumprod', ''),  # aten.cumprod.default - couldn't find symbolic meta function/decomposition
    xfail('cumsum', ''),  # aten.cumsum.default - couldn't find symbolic meta function/decomposition
    xfail('cumulative_trapezoid', ''),  # Cannot call sizes() on tensor with symbolic sizes/strides
    xfail('diff', ''),  # aten.zeros_like.default - couldn't find symbolic meta function/decomposition
    xfail('digamma', ''),  # aten.polygamma.default - couldn't find symbolic meta function/decomposition
    xfail('dsplit', ''),  # Cannot call sizes() on tensor with symbolic sizes/strides
    xfail('fft.fft2', ''),  # Cannot call sizes() on tensor with symbolic sizes/strides
    xfail('fft.fft', ''),  # Cannot call sizes() on tensor with symbolic sizes/strides
    xfail('fft.fftn', ''),  # Cannot call sizes() on tensor with symbolic sizes/strides
    xfail('fft.fftshift', ''),  # Cannot call sizes() on tensor with symbolic sizes/strides
    xfail('fft.hfft2', ''),  # Cannot call sizes() on tensor with symbolic sizes/strides
    xfail('fft.hfft', ''),  # Cannot call sizes() on tensor with symbolic sizes/strides
    xfail('fft.hfftn', ''),  # Cannot call sizes() on tensor with symbolic sizes/strides
    xfail('fft.ifft2', ''),  # Cannot call sizes() on tensor with symbolic sizes/strides
    xfail('fft.ifft', ''),  # Cannot call sizes() on tensor with symbolic sizes/strides
    xfail('fft.ifftn', ''),  # Cannot call sizes() on tensor with symbolic sizes/strides
    xfail('fft.ifftshift', ''),  # Cannot call sizes() on tensor with symbolic sizes/strides
    xfail('fft.ihfft2', ''),  # Cannot call sizes() on tensor with symbolic sizes/strides
    xfail('fft.ihfft', ''),  # Cannot call sizes() on tensor with symbolic sizes/strides
    xfail('fft.ihfftn', ''),  # Cannot call sizes() on tensor with symbolic sizes/strides
    xfail('fft.irfft2', ''),  # Cannot call sizes() on tensor with symbolic sizes/strides
    xfail('fft.irfft', ''),  # Cannot call sizes() on tensor with symbolic sizes/strides
    xfail('fft.irfftn', ''),  # Cannot call sizes() on tensor with symbolic sizes/strides
    xfail('fft.rfft2', ''),  # Cannot call sizes() on tensor with symbolic sizes/strides
    xfail('fft.rfft', ''),  # Cannot call sizes() on tensor with symbolic sizes/strides
    xfail('fft.rfftn', ''),  # Cannot call sizes() on tensor with symbolic sizes/strides
    xfail('frexp', ''),  # aten.frexp.Tensor - couldn't find symbolic meta function/decomposition
    xfail('gradient', ''),  # Cannot call sizes() on tensor with symbolic sizes/strides
    xfail('hsplit', ''),  # Cannot call sizes() on tensor with symbolic sizes/strides
    xfail('i0', ''),  # aten.i0.default - couldn't find symbolic meta function/decomposition
    xfail('index_put', ''),  # Cannot call sizes() on tensor with symbolic sizes/strides
    xfail('inner', ''),  # Cannot call sizes() on tensor with symbolic sizes/strides
    xfail('kron', ''),  # Cannot call sizes() on tensor with symbolic sizes/strides
    xfail('kthvalue', ''),  # Cannot call sizes() on tensor with symbolic sizes/strides
    xfail('linalg.cholesky_ex', ''),  # aten.linalg_cholesky_ex.default - couldn't find symbolic meta functio...
    xfail('linalg.cond', ''),  # Cannot call numel() on tensor with symbolic sizes/strides
    xfail('linalg.cross', ''),  # aten.linalg_cross.default - couldn't find symbolic meta function/decomposition
    xfail('linalg.det', ''),  # aten._linalg_det.default - couldn't find symbolic meta function/decomposition
    xfail('linalg.det', 'singular'),  # aten._linalg_det.default - couldn't find symbolic meta function/deco...
    xfail('linalg.eigh', ''),  # aten._linalg_eigh.default - couldn't find symbolic meta function/decomposition
    xfail('linalg.eigvals', ''),  # aten.linalg_eig.default - couldn't find symbolic meta function/decomposition
    xfail('linalg.eigvalsh', ''),  # aten._linalg_eigh.default - couldn't find symbolic meta function/decompo...
    xfail('linalg.householder_product', ''),  # aten.linalg_householder_product.default - couldn't find symbo...
    xfail('linalg.inv', ''),  # aten.linalg_inv_ex.default - couldn't find symbolic meta function/decomposition
    xfail('linalg.inv_ex', ''),  # aten.linalg_inv_ex.default - couldn't find symbolic meta function/decompos...
    xfail('linalg.lstsq', ''),  # aten.linalg_lstsq.default - couldn't find symbolic meta function/decomposition
    xfail('linalg.lstsq', 'grad_oriented'),  # aten.linalg_lstsq.default - couldn't find symbolic meta funct...
    xfail('linalg.lu', ''),  # aten.linalg_lu.default - couldn't find symbolic meta function/decomposition
    xfail('linalg.lu_factor', ''),  # aten.linalg_lu_factor_ex.default - couldn't find symbolic meta function...
    xfail('linalg.lu_factor_ex', ''),  # aten.linalg_lu_factor_ex.default - couldn't find symbolic meta funct...
    xfail('linalg.lu_solve', ''),  # aten.linalg_lu_solve.default - couldn't find symbolic meta function/deco...
    xfail('linalg.matrix_norm', ''),  # Cannot call sizes() on tensor with symbolic sizes/strides
    xfail('linalg.matrix_power', ''),  # Cannot call sizes() on tensor with symbolic sizes/strides
    xfail('linalg.multi_dot', ''),  # Cannot call sizes() on tensor with symbolic sizes/strides
    xfail('linalg.norm', ''),  # Cannot call sizes() on tensor with symbolic sizes/strides
    xfail('linalg.norm', 'subgradients_at_zero'),  # Cannot call sizes() on tensor with symbolic sizes/strides
    xfail('linalg.pinv', ''),  # aten.linalg_pinv.atol_rtol_tensor - couldn't find symbolic meta function/dec...
    xfail('linalg.pinv', 'hermitian'),  # aten.linalg_pinv.atol_rtol_tensor - couldn't find symbolic meta fu...
    xfail('linalg.qr', ''),  # aten.linalg_qr.default - couldn't find symbolic meta function/decomposition
    xfail('linalg.slogdet', ''),  # aten._linalg_slogdet.default - couldn't find symbolic meta function/decom...
    xfail('linalg.solve', ''),  # aten._linalg_solve_ex.default - couldn't find symbolic meta function/decomp...
    xfail('linalg.solve_ex', ''),  # aten._linalg_solve_ex.default - couldn't find symbolic meta function/dec...
    xfail('linalg.solve_triangular', ''),  # aten.linalg_solve_triangular.default - couldn't find symbolic me...
    xfail('linalg.svd', ''),  # aten._linalg_svd.default - couldn't find symbolic meta function/decomposition
    xfail('linalg.svdvals', ''),  # aten._linalg_svd.default - couldn't find symbolic meta function/decomposi...
    xfail('linalg.tensorinv', ''),  # Cannot call sizes() on tensor with symbolic sizes/strides
    xfail('linalg.tensorsolve', ''),  # Cannot call sizes() on tensor with symbolic sizes/strides
    xfail('linalg.vander', ''),  # Cannot call sizes() on tensor with symbolic sizes/strides
    xfail('logaddexp2', ''),  # aten.logaddexp2.default - couldn't find symbolic meta function/decomposition
    xfail('logaddexp', ''),  # aten.logaddexp.default - couldn't find symbolic meta function/decomposition
    xfail('logcumsumexp', ''),  # aten.logcumsumexp.default - couldn't find symbolic meta function/decomposition
    xfail('logdet', ''),  # Cannot call sizes() on tensor with symbolic sizes/strides
    xfail('logsumexp', ''),  # Cannot call sizes() on tensor with symbolic sizes/strides
    xfail('lu', ''),  # aten.linalg_lu_factor_ex.default - couldn't find symbolic meta function/decomposition
    xfail('lu_solve', ''),  # aten.linalg_lu_solve.default - couldn't find symbolic meta function/decomposition
    xfail('lu_unpack', ''),  # aten.lu_unpack.default - couldn't find symbolic meta function/decomposition
    xfail('masked.amax', ''),  # Cannot call sizes() on tensor with symbolic sizes/strides
    xfail('masked.amin', ''),  # Cannot call sizes() on tensor with symbolic sizes/strides
    xfail('masked.cumprod', ''),  # aten.cumprod.default - couldn't find symbolic meta function/decomposition
    xfail('masked.cumsum', ''),  # aten.cumsum.default - couldn't find symbolic meta function/decomposition
    xfail('masked_fill', ''),  # could not find kernel
    xfail('masked.logaddexp', ''),  # aten.logaddexp.default - couldn't find symbolic meta function/decomposi...
    xfail('masked.logsumexp', ''),  # Cannot call sizes() on tensor with symbolic sizes/strides
    xfail('masked.prod', ''),  # Cannot call sizes() on tensor with symbolic sizes/strides
    xfail('masked_scatter', ''),  # Cannot call sizes() on tensor with symbolic sizes/strides
    xfail('masked_select', ''),  # aten.masked_select.default - couldn't find symbolic meta function/decompos...
    xfail('matmul', ''),  # Cannot call sizes() on tensor with symbolic sizes/strides
    xfail('matrix_exp', ''),  # aten.linalg_matrix_exp.default - couldn't find symbolic meta function/decompo...
    xfail('median', ''),  # could not find kernel
    xfail('meshgrid', 'list_of_tensors'),  # Cannot call numel() on tensor with symbolic sizes/strides
    xfail('meshgrid', 'variadic_tensors'),  # Cannot call numel() on tensor with symbolic sizes/strides
    xfail('min', 'reduction_with_dim'),  # Cannot call sizes() on tensor with symbolic sizes/strides
    xfail('mode', ''),  # Cannot call sizes() on tensor with symbolic sizes/strides
    xfail('mv', ''),  # Cannot call sizes() on tensor with symbolic sizes/strides
<<<<<<< HEAD
    xfail('mvlgamma', 'mvlgamma_p_1'),  # aten.digamma_.default - couldn't find symbolic meta function/decom...
    xfail('mvlgamma', 'mvlgamma_p_3'),  # aten.digamma_.default - couldn't find symbolic meta function/decom...
    xfail('mvlgamma', 'mvlgamma_p_5'),  # aten.digamma_.default - couldn't find symbolic meta function/decom...
=======

    # Deleting this in a followup
    xfail('nn.functional.poisson_nll_loss', ''),

>>>>>>> 186192bb
    xfail('nn.functional._scaled_dot_product_attention', ''),  # Cannot call sizes() on tensor with symbolic ...
    xfail('nn.functional.adaptive_avg_pool3d', ''),  # aten._adaptive_avg_pool3d_backward.default - couldn't ...
    xfail('nn.functional.adaptive_max_pool1d', ''),  # Cannot call sizes() on tensor with symbolic sizes/strides
    xfail('nn.functional.adaptive_max_pool2d', ''),  # aten.adaptive_max_pool2d.default - couldn't find symbo...
    xfail('nn.functional.adaptive_max_pool3d', ''),  # argument 'output_size' (position 2...
    xfail('nn.functional.avg_pool3d', ''),  # aten.avg_pool3d.default - couldn't find symbolic meta function/...
    skip('nn.functional.batch_norm', ''),  # '0 is not tracked with proxy for <torch.fx.experimental.proxy_te..
    xfail('nn.functional.bilinear', ''),  # Cannot call sizes() on tensor with symbolic sizes/strides
    xfail('nn.functional.binary_cross_entropy', ''),  # aten.fill_.Scalar - couldn't find symbolic meta funct...
    xfail('nn.functional.cosine_similarity', ''),  # Cannot call sizes() on tensor with symbolic sizes/strides
    xfail('nn.functional.cross_entropy', ''),  # Cannot call sizes() on tensor with symbolic sizes/strides
    xfail('nn.functional.ctc_loss', ''),  # aten._ctc_loss.Tensor - couldn't find symbolic meta function/deco...
    xfail('nn.functional.embedding_bag', ''),  # Cannot call sizes() on tensor with symbolic sizes/strides
    xfail('nn.functional.fractional_max_pool2d', ''),  # rand() received an invalid combination of arguments - g...
    xfail('nn.functional.fractional_max_pool3d', ''),  # rand() received an invalid combination of arguments - g...
    xfail('nn.functional.grid_sample', ''),  # RuntimeError: aten.grid_sampler_3d.default - couldn't find sym ...
    xfail('nn.functional.group_norm', ''),  # Cannot call sizes() on tensor with symbolic sizes/strides
    xfail('nn.functional.interpolate', 'area'),  # Cannot call sizes() on tensor with symbolic sizes/strides
    xfail('nn.functional.interpolate', 'bicubic'),  # Cannot call sizes() on tensor with symbolic sizes/strides
    xfail('nn.functional.interpolate', 'linear'),  # Cannot call sizes() on tensor with symbolic sizes/strides
    xfail('nn.functional.interpolate', 'nearest'),  # Cannot call sizes() on tensor with symbolic sizes/strides
    xfail('nn.functional.interpolate', 'trilinear'),  # Cannot call sizes() on tensor with symbolic sizes/st...
    xfail('nn.functional.max_pool1d', ''),  # Cannot call sizes() on tensor with symbolic sizes/strides
    xfail('nn.functional.max_pool2d', ''),  # aten.max_pool2d_with_indices_backward.default - couldn't find s...
    xfail('nn.functional.max_pool3d', ''),  # aten.max_pool3d_with_indices.default - couldn't find symbolic m...
    xfail('nn.functional.max_unpool1d', ''),  # aten.max_unpool2d.default - couldn't find symbolic meta funct...
    xfail('nn.functional.max_unpool1d', 'grad'),  # aten.max_unpool2d.default - couldn't find symbolic meta ...
    xfail('nn.functional.max_unpool2d', ''),  # aten.max_unpool2d.default - couldn't find symbolic meta funct...
    xfail('nn.functional.max_unpool2d', 'grad'),  # aten.max_unpool2d.default - couldn't find symbolic meta ...
    xfail('nn.functional.max_unpool3d', ''),  # aten.max_unpool3d.default - couldn't find symbolic meta funct...
    xfail('nn.functional.max_unpool3d', 'grad'),  # aten.max_unpool3d.default - couldn't find symbolic meta ...
    xfail('nn.functional.multi_margin_loss', ''),  # could not find kernel
    xfail('nn.functional.multilabel_margin_loss', ''),  # could not find kernel
    xfail('nn.functional.nll_loss', ''),  # Cannot call sizes() on tensor with symbolic sizes/strides
    xfail('nn.functional.pad', 'reflect'),  # aten.reflection_pad1d.default - couldn't find symbolic meta fu...
    xfail('nn.functional.pad', 'replicate'),  # aten.replication_pad1d.default - couldn't find symbolic meta...
    xfail('nn.functional.pdist', ''),  # could not find kernel
    xfail('nn.functional.pixel_shuffle', ''),  # aten.pixel_shuffle.default - couldn't find symbolic meta fun...
    xfail('nn.functional.pixel_unshuffle', ''),  # aten.pixel_unshuffle.default - couldn't find symbolic meta...
    xfail('nn.functional.prelu', ''),  # Cannot call sizes() on tensor with symbolic sizes/strides
    xfail('nn.functional.rrelu', ''),  # aten.rrelu_with_noise.default - couldn't find symbolic meta function...
    xfail('nn.functional.smooth_l1_loss', ''),  # could not find kernel
    xfail('nn.functional.unfold', ''),  # Cannot call sizes() on tensor with symbolic sizes/strides
    xfail('nn.functional.upsample_nearest', ''),  # Cannot call sizes() on tensor with symbolic sizes/strides
    xfail('norm', 'nuc'),  # aten._linalg_svd.default - couldn't find symbolic meta function/decomposition
    xfail('normal', ''),  # Cannot call sizes() on tensor with symbolic sizes/strides
    xfail('normal', 'number_mean'),  # Cannot call sizes() on tensor with symbolic sizes/strides
    xfail('ormqr', ''),  # aten.ormqr.default - couldn't find symbolic meta function/decomposition
    xfail('outer', ''),  # Cannot call sizes() on tensor with symbolic sizes/strides
    xfail('pca_lowrank', ''),  # could not find kernel
    xfail('pinverse', ''),  # aten.linalg_pinv.atol_rtol_tensor - couldn't find symbolic meta function/decomp...
    xfail('polar', ''),  # could not find kernel
    xfail('polygamma', 'polygamma_n_0'),  # aten.polygamma.default - couldn't find symbolic meta function/de...
    xfail('polygamma', 'polygamma_n_1'),  # aten.polygamma.default - couldn't find symbolic meta function/de...
    xfail('polygamma', 'polygamma_n_2'),  # aten.polygamma.default - couldn't find symbolic meta function/de...
    xfail('polygamma', 'polygamma_n_3'),  # aten.polygamma.default - couldn't find symbolic meta function/de...
    xfail('polygamma', 'polygamma_n_4'),  # aten.polygamma.default - couldn't find symbolic meta function/de...
    xfail('prod', ''),  # Cannot call numel() on tensor with symbolic sizes/strides
    xfail('put', ''),  # Cannot call sizes() on tensor with symbolic sizes/strides
    xfail('qr', ''),  # aten.linalg_qr.default - couldn't find symbolic meta function/decomposition
    xfail('renorm', ''),  # aten.renorm.default - couldn't find symbolic meta function/decomposition
    xfail('repeat_interleave', ''),  # aten.repeat_interleave.Te...
    xfail('reshape_as', ''),  # Cannot call sizes() on tensor with symbolic sizes/strides
    xfail('roll', ''),  # narrow() received an invalid combination of arguments - got (FakeTensor, int, torch._C...
    xfail('segment_reduce', 'lengths'),  # aten.segment_reduce.default - couldn't find symbolic meta functio...
    xfail('segment_reduce', 'offsets'),  # aten.segment_reduce.default - couldn't find symbolic meta functio...
    xfail('sgn', ''),  # Cannot call sizes() on tensor with symbolic sizes/strides
    xfail('special.i1', ''),  # aten.i0.default - couldn't find symbolic meta function/decomposition
    xfail('special.polygamma', 'special_polygamma_n_0'),  # aten.polygamma.default - couldn't find symbolic ...
    xfail('std', ''),  # Cannot call numel() on tensor with symbolic sizes/strides
    xfail('std_mean', ''),  # Cannot call numel() on tensor with symbolic sizes/strides
    xfail('stft', ''),  # Cannot call sizes() on tensor with symbolic sizes/strides
    xfail('sum_to_size', ''),  # Cannot call sizes() on tensor with symbolic sizes/strides
    xfail('svd', ''),  # aten._linalg_svd.default - couldn't find symbolic meta function/decomposition
    xfail('svd_lowrank', ''),  # could not find kernel
    xfail('symeig', ''),  # aten.symeig.default - couldn't find symbolic meta function/decomposition
    xfail('take_along_dim', ''),  # Cannot call sizes() on tensor with symbolic sizes/strides
    xfail('take', ''),  # aten.take.default - couldn't find symbolic meta function/decomposition
    xfail('tensordot', ''),  # Cannot call sizes() on tensor with symbolic sizes/strides
    xfail('trace', ''),  # Cannot call sizes() on tensor with symbolic sizes/strides
    xfail('trapezoid', ''),  # Cannot call sizes() on tensor with symbolic sizes/strides
    xfail('trapz', ''),  # Cannot call sizes() on tensor with symbolic sizes/strides
    xfail('triangular_solve', ''),  # aten.triangular_solve.default - couldn't find symbolic meta function/de...
    xfail('unflatten', ''),  # Cannot call sizes() on tensor with symbolic sizes/strides
    xfail('var', ''),  # Cannot call numel() on tensor with symbolic sizes/strides
    xfail('var_mean', ''),  # Cannot call numel() on tensor with symbolic sizes/strides
    xfail('view_as', ''),  # Cannot call sizes() on tensor with symbolic sizes/strides
    xfail('vsplit', ''),  # Cannot call sizes() on tensor with symbolic sizes/strides
}

def _test_aot_autograd_helper(self, device, dtype, op):
    if not op.supports_autograd:
        self.skipTest("Op does not support autograd")

    sample_inputs_itr = op.sample_inputs(device, dtype, requires_grad=True)
    for sample_input in sample_inputs_itr:
        t_args = [sample_input.input] + list(sample_input.args)
        t_kwargs = sample_input.kwargs
        flat_args, args_spec = pytree.tree_flatten((t_args, t_kwargs))
        sentinel_val = -42
        is_tensor_spec = [sentinel_val if isinstance(arg, torch.Tensor) else arg for arg in flat_args]
        args = [arg for arg in flat_args if isinstance(arg, torch.Tensor)]

        def f(args):
            cur_flat_args = list(is_tensor_spec)
            args = iter(args)
            for idx, v in enumerate(cur_flat_args):
                if v == sentinel_val:
                    cur_flat_args[idx] = next(args)
            c_args, c_kwargs = pytree.tree_unflatten(cur_flat_args, args_spec)
            return op.op(*c_args, **c_kwargs)

        def call_forwards_backwards(f):
            out = wrapper_set_seed(f, args)
            if isinstance(out, tuple):
                sm = 0
                for i in out:
                    sm += i.sum()
                sm.backward()
            else:
                out.sum().backward()

        def reset_grads():
            def f(x):
                x.grad = None
            pytree.tree_map(f, args)

        def get_grads(args):
            return pytree.tree_map(lambda x: x.grad, args)

        compiled_f = compiled_function(f, nop, nop)

        try:
            reset_grads()
            call_forwards_backwards(compiled_f)
            compiled_grad = get_grads(args)

            reset_grads()
            call_forwards_backwards(f)
            orig_grad = get_grads(args)
            self.assertEqual(orig_grad, compiled_grad)

            def create_new_arg(x):
                if isinstance(x, torch.Tensor) and x.dtype == torch.float32:
                    return x.detach().uniform_(0, 1).requires_grad_(x.requires_grad)
                return x

            args = pytree.tree_map(create_new_arg, args)

            reset_grads()
            call_forwards_backwards(compiled_f)
            compiled_grad = get_grads(args)

            reset_grads()
            call_forwards_backwards(f)
            orig_grad = get_grads(args)
            self.assertEqual(orig_grad, compiled_grad)
        except DynamicOutputShapeException:
            self.skipTest("Dynamic output shape operation in trace")

class TestEagerFusionOpInfo(AOTTestCase):
    @ops(op_db, allowed_dtypes=(torch.float,))
    @skipOps('TestEagerFusionOpInfo', 'test_aot_autograd_exhaustive', aot_autograd_failures)
    def test_aot_autograd_exhaustive(self, device, dtype, op):
        _test_aot_autograd_helper(self, device, dtype, op)

    @ops(op_db, allowed_dtypes=(torch.float,))
    @skipIfNoSympy
    @patch("functorch.compile.config.use_dynamic_shapes", True)
    @patch("functorch.compile.config.use_fake_tensor", True)
    @patch("functorch.compile.config.use_functionalize", True)
    @skipOps('TestEagerFusionOpInfo', 'test_aot_autograd_symbolic_exhaustive',
             aot_autograd_failures | symbolic_aot_autograd_failures)
    def test_aot_autograd_symbolic_exhaustive(self, device, dtype, op):
        _test_aot_autograd_helper(self, device, dtype, op)

only_for = ("cpu")
instantiate_device_type_tests(
    TestPythonKey,
    globals(),
    only_for=only_for,
)
instantiate_device_type_tests(TestEagerFusionOpInfo, globals(), only_for=only_for)


if __name__ == '__main__':
    run_tests()<|MERGE_RESOLUTION|>--- conflicted
+++ resolved
@@ -1101,16 +1101,6 @@
     xfail('min', 'reduction_with_dim'),  # Cannot call sizes() on tensor with symbolic sizes/strides
     xfail('mode', ''),  # Cannot call sizes() on tensor with symbolic sizes/strides
     xfail('mv', ''),  # Cannot call sizes() on tensor with symbolic sizes/strides
-<<<<<<< HEAD
-    xfail('mvlgamma', 'mvlgamma_p_1'),  # aten.digamma_.default - couldn't find symbolic meta function/decom...
-    xfail('mvlgamma', 'mvlgamma_p_3'),  # aten.digamma_.default - couldn't find symbolic meta function/decom...
-    xfail('mvlgamma', 'mvlgamma_p_5'),  # aten.digamma_.default - couldn't find symbolic meta function/decom...
-=======
-
-    # Deleting this in a followup
-    xfail('nn.functional.poisson_nll_loss', ''),
-
->>>>>>> 186192bb
     xfail('nn.functional._scaled_dot_product_attention', ''),  # Cannot call sizes() on tensor with symbolic ...
     xfail('nn.functional.adaptive_avg_pool3d', ''),  # aten._adaptive_avg_pool3d_backward.default - couldn't ...
     xfail('nn.functional.adaptive_max_pool1d', ''),  # Cannot call sizes() on tensor with symbolic sizes/strides
