--- conflicted
+++ resolved
@@ -469,28 +469,16 @@
 
             # After running meta, op.outputs_ is guaranteed to be valid;
             # add it to the context
-<<<<<<< HEAD
-            # TODO: handle multi-return
-            assert ConstRefCType(BaseCType(tensorT)) == structured.out_arguments(self.g)[0].nctype.type
-            context.append(Expr(
-                expr="op.outputs_[0]",
-                # TODO: Stop hardcoding that the output type is a Tensor.  Note
-                # that for the codegen here this is fine because outputs_ is
-                # hardcoded to be tensor already
-                type=NamedCType(structured.out_arguments(self.g)[0].nctype.name, MutRefCType(BaseCType(tensorT))),
-            ))
-=======
             out_args = structured.out_arguments(self.g)
             for i, out_arg in enumerate(out_args):
-                assert ConstRefCType(BaseCType("Tensor", out_arg.ctype.name)) == out_arg.ctype
+                assert ConstRefCType(BaseCType(tensorT)) == out_arg.nctype.type
                 context.append(Expr(
                     expr=f"op.outputs_[{i}]",
                     # TODO: Stop hardcoding that the output type is a Tensor.  Note
                     # that for the codegen here this is fine because outputs_ is
                     # hardcoded to be tensor already
-                    type=MutRefCType(BaseCType("Tensor", out_arg.ctype.name)),
+                    type=NamedCType(out_arg.ctype.name, MutRefCType(BaseCType(tensorT)))
                 ))
->>>>>>> f7a51b2a
 
             # With the expanded context, do the impl call (if not a meta
             # function)
