--- conflicted
+++ resolved
@@ -614,38 +614,6 @@
   KERNEL_CPU(ADD_NS(fake_quantize_per_tensor_affine), "fake_quantize_per_tensor_affine", Tensor (const Tensor &, double, int64_t, int64_t, int64_t), fp32)
   KERNEL_CPU(ADD_NS(glu), "glu", Tensor (const Tensor &, int64_t), fp32)
 
-<<<<<<< HEAD
-  m.impl(TORCH_SELECTIVE_NAME("aten::cummax"),
-         TORCH_FN((&WrapFunction<CastPolicy::fp32, DeviceType::CPU,
-                                 std::tuple<Tensor, Tensor> (const Tensor &, int64_t),
-                                 std::tuple<Tensor, Tensor> (const Tensor &, int64_t),
-                                 &ADD_NS(cummax)>::type::call)));
-
-  m.impl(TORCH_SELECTIVE_NAME("aten::cummax.dimname"),
-         TORCH_FN((&WrapFunction<CastPolicy::fp32, DeviceType::CPU,
-                                 std::tuple<Tensor, Tensor> (const Tensor &, at::Dimname),
-                                 std::tuple<Tensor, Tensor> (const Tensor &, at::Dimname),
-                                 &ADD_NS(cummax)>::type::call)));
-
-  m.impl(TORCH_SELECTIVE_NAME("aten::cummin"),
-         TORCH_FN((&WrapFunction<CastPolicy::fp32, DeviceType::CPU,
-                                 std::tuple<Tensor, Tensor> (const Tensor &, int64_t),
-                                 std::tuple<Tensor, Tensor> (const Tensor &, int64_t),
-                                 &ADD_NS(cummin)>::type::call)));
-
-  m.impl(TORCH_SELECTIVE_NAME("aten::cummin.dimname"),
-         TORCH_FN((&WrapFunction<CastPolicy::fp32, DeviceType::CPU,
-                                 std::tuple<Tensor, Tensor> (const Tensor &, at::Dimname),
-                                 std::tuple<Tensor, Tensor> (const Tensor &, at::Dimname),
-                                 &ADD_NS(cummin)>::type::call)));
-=======
-  m.impl(TORCH_SELECTIVE_NAME("aten::eig"),
-         TORCH_FN((&WrapFunction<CastPolicy::fp32, DeviceType::CPU,
-                                 std::tuple<Tensor, Tensor> (const Tensor &, bool),
-                                 std::tuple<Tensor, Tensor> (const Tensor &, bool),
-                                 &ADD_NS(eig)>::type::call)));
->>>>>>> 09be44de
-
   m.impl(TORCH_SELECTIVE_NAME("aten::geqrf"),
          TORCH_FN((&WrapFunction<CastPolicy::fp32, DeviceType::CPU,
                                  std::tuple<Tensor, Tensor> (const Tensor &),
