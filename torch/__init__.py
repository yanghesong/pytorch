--- conflicted
+++ resolved
@@ -29,7 +29,7 @@
 
 from ._six import string_classes as _string_classes
 
-from typing import Set, Type, TYPE_CHECKING, Union, Callable
+from typing import Set, Type, TYPE_CHECKING, Union, Callable, Any
 import builtins
 
 __all__ = [
@@ -844,6 +844,7 @@
 )
 from torch import fft as fft
 from torch import futures as futures
+from torch import nested as nested
 from torch import nn as nn
 from torch import optim as optim
 import torch.optim._multi_tensor
@@ -955,16 +956,12 @@
 from . import masked
 
 # Import removed ops with error message about removal
-<<<<<<< HEAD
-from ._linalg_utils import solve
-=======
 from ._linalg_utils import (  # type: ignore[misc]
     matrix_rank,
     eig,
     solve,
     lstsq,
 )
->>>>>>> f8e71ca3
 
 
 def _register_device_module(device_type, module):
