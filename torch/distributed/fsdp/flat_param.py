--- conflicted
+++ resolved
@@ -207,7 +207,11 @@
         _saved_grad_shard (Tensor): Sharded gradient with padding from previous
             iterations for gradient accumulation without :meth:`no_sync`.
 
-<<<<<<< HEAD
+        _params (Optional[List[nn.Parameter]]): The original parameter
+            variables if ``use_orig_params=True`` and ``None`` otherwise.
+        _shared_params (Optional[List[nn.Parameter]]): The original shared
+            parameter variables if ``use_orig_params=True`` and ``None``
+            otherwise.
         _tensors (Optional[List[Optional[Tensor]]]): This saves the ``Tensor``
             views created in the forward and tracked by autograd when
             ``use_orig_params=True`` and is ``None`` otherwise. This is to
@@ -215,12 +219,6 @@
             the ``FlatParameter`` 's ``AccumulateGrad`` object does not change
             in which case the post-backward hook does not run. This is relevant
             for cases like reentrant activation checkpointing.
-=======
-        _params (Optional[List[nn.Parameter]]): The original parameter
-            variables if ``use_orig_params=True`` and ``None`` otherwise.
-        _shared_params (Optional[List[nn.Parameter]]): The original shared
-            parameter variables if ``use_orig_params=True`` and ``None``
-            otherwise.
         _is_grad_none (Optional[List[bool]]): A mask over the original
             parameters' gradients indicating if it is logically ``None`` or not
             if ``use_orig_params=True`` and ``None`` otherwise. This is needed
@@ -229,7 +227,6 @@
             must use zeros to approximate those original ``None`` gradients.
             This mask informs FSDP to set the original parameter gradients to
             ``None`` (instead of zeros) as needed.
->>>>>>> fc55163f
     """
 
     def _init_metadata(
@@ -280,22 +277,17 @@
             # another `FlatParameter` during recursive construction
             for param in chain(self._params, self._shared_params):
                 _set_fsdp_flattened(param)
-<<<<<<< HEAD
+            self._is_grad_none: Optional[List[bool]] = [
+                False for _ in range(len(params))
+            ]
             self._tensors: Optional[List[Optional[Tensor]]] = [
                 None for _ in range(len(self._params))
-=======
-            self._is_grad_none: Optional[List[bool]] = [
-                False for _ in range(len(params))
->>>>>>> fc55163f
             ]
         else:
             self._params = None
             self._shared_params = None
-<<<<<<< HEAD
+            self._is_grad_none = None
             self._tensors = None
-=======
-            self._is_grad_none = None
->>>>>>> fc55163f
         self._unpadded_unsharded_size = self.size()
         _set_fsdp_flattened(self)
 
