--- conflicted
+++ resolved
@@ -990,56 +990,39 @@
         continue;
       }
     }
-<<<<<<< HEAD
     if (isSingleInputGeneralValueAtenFunction(n)) {
       for (auto* output : n->outputs()) {
+        if (isQuantized(output)) {
+          continue;
+        }
         if (auto inputs = getDequantizedInputs(output)) {
           propagateQParams(output, *inputs);
-=======
-    for (auto* output : n->outputs()) {
-      if (isQuantized(output)) {
-        continue;
-      }
-      auto inputs = getPassThroughInputs(output);
-      if (inputs.size() > 0) {
-        // note that we don't need to recursively check for prim::If
-        // here because if all inputs of a prim::If is dequantized
-        // the dequantize will be factored out before we get to this
-        // point
-        bool is_dequantized = true;
-        for (auto* input : inputs) {
-          is_dequantized &= input->node()->kind() == Symbol::aten("dequantize");
->>>>>>> 6f1d09e6
-        }
-      }
-    } else if (auto qparams_opt = getFixedQParams(n)) {
-      for (auto* output : n->outputs()) {
-        if (auto inputs = getDequantizedInputs(output)) {
-          propagateQParams(output, *inputs, qparams_opt);
-        }
-<<<<<<< HEAD
-      }
-    } else {
-      for (auto* output : n->outputs()) {
-        if (auto inputs = getDequantizedInputs(output)) {
-          removeDequantizeFromInputs(*inputs);
-          insertDeQuantForAllUse(output->owningGraph(), output, output);
-=======
-        if (isSingleInputGeneralValueAtenFunction(n)) {
-          propagateQParams(output, inputs);
           if (isClamp(n)) {
             for (size_t i = 1; i <= 2; ++i) {
               // propagate qparams for min and max scalar arguments
               // for aten::clamp/aten::hardtanh
-              propagateQParams(n->input(i), inputs, true);
+              propagateQParams(n->input(i), *inputs, /* is_scalar */ true);
             }
           }
-        } else if (auto qparams_opt = getFixedQParams(n)) {
-          propagateQParams(
-              output, inputs, /* is_scalar = */ false, qparams_opt);
-        } else {
-          propagateDequantize(output, inputs);
->>>>>>> 6f1d09e6
+        }
+      }
+    } else if (auto qparams_opt = getFixedQParams(n)) {
+      for (auto* output : n->outputs()) {
+        if (isQuantized(output)) {
+          continue;
+        }
+        if (auto inputs = getDequantizedInputs(output)) {
+          propagateQParams(output, *inputs, /* is_scalar */ false, qparams_opt);
+        }
+      }
+    } else {
+      for (auto* output : n->outputs()) {
+        if (isQuantized(output)) {
+          continue;
+        }
+        if (auto inputs = getDequantizedInputs(output)) {
+          removeDequantizeFromInputs(*inputs);
+          insertDeQuantForAllUse(output->owningGraph(), output, output);
         }
       }
     }
