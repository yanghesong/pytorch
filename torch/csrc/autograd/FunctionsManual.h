#pragma once

// NB: Must be at the top of file to avoid including the deprecated "math.h".
// https://stackoverflow.com/questions/6563810/m-pi-works-with-math-h-but-not-with-cmath-in-visual-studio
#ifdef _MSC_VER
#ifndef _USE_MATH_DEFINES
#define _USE_MATH_DEFINES
#endif
#include <cmath>
#endif

#include <ATen/ATen.h>
#include <torch/csrc/autograd/generated/Functions.h>

namespace torch {
namespace autograd {
namespace generated {
namespace details {

extern const char* kCudnnDoubleBackwardMsg;

// A simple way to imperatively compute index ranges for slots
// that have been flattened
struct IndexRangeGenerator {
  IndexRange range(size_t range_size) {
    i += range_size;
    return {i - range_size, i};
  }
  size_t size() {
    return i;
  }

 private:
  size_t i = 0;
};

Tensor toNonOptFwGrad(const c10::optional<Tensor>& t);
Tensor toNonOptPrimal(const c10::optional<Tensor>& t);
Tensor toNonOptTensor(const c10::optional<Tensor>& t);

Tensor apply_loss_reduction(const Tensor& unreduced, int64_t reduction);
bool any_variable_defined(const variable_list& variables);
void copy_range(variable_list& out, IndexRange range, const at::Tensor& t);
void copy_range(
    variable_list& out,
    IndexRange range,
    at::ArrayRef<at::Tensor> t);
at::Tensor copysign_tensor_self_backward(
    const Tensor& grad,
    const Tensor& self,
    const Tensor& result);
at::Tensor not_implemented(const char* name, const char* reason = "");
std::vector<Tensor> not_implemented_list(
    const char* name,
    const char* reason = "");
at::Tensor handle_r_to_c(ScalarType self_st, Tensor gradient_result);
at::Tensor maybe_multiply(const at::Tensor& t, const at::Scalar& s);
int64_t _safe_size(IntArrayRef sizes, IntArrayRef dim);
Tensor restore_reduced_dims(
    const Tensor& output,
    IntArrayRef dims,
    bool keepdim);
Tensor scale_grad_by_count(
    const Tensor& grad,
    const Tensor& mask,
    IntArrayRef dims);
at::Tensor norm_backward(
    const at::Tensor& grad,
    const at::Tensor& self,
    const optional<at::Scalar>& p_,
    const at::Tensor& norm);
at::Tensor norm_backward(
    at::Tensor grad,
    const at::Tensor& self,
    const optional<at::Scalar>& p_,
    at::Tensor norm,
    at::IntArrayRef dim,
    bool keepdim);
Tensor norm_jvp(
    const Tensor& self_p,
    const Tensor& self_t,
    const optional<Scalar>& p_,
    Tensor norm,
    IntArrayRef dim,
    bool keepdim);
Tensor norm_jvp(
    const Tensor& grad,
    const Tensor& self,
    const optional<Scalar>& p_,
    Tensor norm);
Tensor _nested_from_padded_backward(
    const Tensor& grad,
    const Tensor& input,
    const bool do_transform_0213);
Tensor linalg_vector_norm_jvp(
    const Tensor& self_p,
    const Tensor& self_t,
    const Scalar& scalar_ord,
    Tensor norm,
    const at::OptionalIntArrayRef& opt_dim,
    bool keepdim);
at::Tensor linalg_vector_norm_backward(
    at::Tensor grad,
    const at::Tensor& self,
    const at::Scalar& ord,
    at::Tensor norm,
    const at::OptionalIntArrayRef& opt_dim,
    bool keepdim);
at::Tensor pow_backward(
    at::Tensor grad,
    const at::Tensor& self,
    const at::Scalar& exponent_);
at::Tensor pow_backward_self(
    at::Tensor grad,
    const at::Tensor& self,
    const at::Tensor& exponent);
at::Tensor pow_backward_exponent(
    at::Tensor grad,
    const at::Tensor& self,
    const at::Tensor& exponent,
    at::Tensor result);
at::Tensor pow_backward_exponent(
    at::Tensor grad,
    const at::Scalar& base,
    const at::Tensor& exponent,
    at::Tensor result);
at::Tensor angle_backward(at::Tensor grad, const at::Tensor& self);
at::Tensor mul_tensor_backward(Tensor grad, Tensor other, ScalarType self_st);
at::Tensor div_tensor_self_backward(
    Tensor grad,
    Tensor other,
    ScalarType self_st);
at::Tensor div_tensor_other_backward(Tensor grad, Tensor self, Tensor other);
at::Tensor div_tensor_self_backward(
    Tensor grad,
    Tensor other,
    ScalarType self_st,
    const c10::optional<c10::string_view>& rounding_mode);
at::Tensor div_tensor_other_backward(
    Tensor grad,
    Tensor self,
    Tensor other,
    const c10::optional<c10::string_view>& rounding_mode);
at::Tensor mvlgamma_backward(
    at::Tensor grad,
    const at::Tensor& self,
    int64_t p);
at::Tensor permute_backwards(const at::Tensor& grad, at::IntArrayRef fwd_dims);
at::Tensor rad2deg_backward(const at::Tensor& grad);
at::Tensor deg2rad_backward(const at::Tensor& grad);
at::Tensor unsqueeze_multiple(
    const at::Tensor& t,
    at::IntArrayRef dim,
    size_t n_dims);
at::Tensor sum_backward(
    const at::Tensor& grad,
    at::IntArrayRef sizes,
    at::IntArrayRef dims,
    bool keepdim);
at::Tensor nansum_backward(
    const at::Tensor& grad,
    const at::Tensor& self,
    at::IntArrayRef dims,
    bool keepdim);
std::vector<int64_t> reverse_list(const at::IntArrayRef list);
at::Tensor reverse_dim(const at::Tensor& t, int64_t dim);
at::Tensor prod_safe_zeros_backward(
    const at::Tensor& grad,
    const at::Tensor& inp,
    int64_t dim);
at::Tensor prod_backward(
    const at::Tensor& grad,
    const at::Tensor& input,
    const at::Tensor& result);
at::Tensor prod_backward(
    at::Tensor grad,
    const at::Tensor& input,
    at::Tensor result,
    int64_t dim,
    bool keepdim);
at::Tensor solve_jvp(
    const Tensor& X,
    const Tensor& A,
    const Tensor& dA,
    const Tensor& dB);
at::Tensor solve_backward_self(
    const at::Tensor& grad,
    const at::Tensor& self,
    const at::Tensor& A);
at::Tensor solve_backward_A(
    const at::Tensor& grad,
    const at::Tensor& self,
    const at::Tensor& A,
    const at::Tensor& solution);
at::Tensor cumsum_backward(const at::Tensor& grad, int64_t dim);
at::Tensor logsumexp_backward(
    at::Tensor grad,
    const at::Tensor& self,
    at::Tensor result,
    at::IntArrayRef dim,
    bool keepdim);
at::Tensor logsumexp_jvp(
    const at::Tensor& self_p,
    const at::Tensor& self_t,
    IntArrayRef dim,
    bool keepdim);
at::Tensor logcumsumexp_backward(
    at::Tensor grad,
    const at::Tensor& self,
    at::Tensor result,
    int64_t dim);
at::Tensor unbind_backward(const variable_list& grads, int64_t dim);
at::Tensor unsqueeze_to(const at::Tensor& self, at::IntArrayRef sizes);
at::Tensor unsqueeze_to(
    const at::Tensor& self,
    int64_t dim,
    at::IntArrayRef sizes);
std::vector<at::Tensor> cat_tensors_backward(
    const at::Tensor& grad,
    const std::vector<std::vector<int64_t>>& sizes,
    const std::vector<ScalarType>& dtypes,
    int64_t dim);
std::vector<at::Tensor> block_diag_backward(
    const at::Tensor& grad,
    const std::vector<std::vector<int64_t>>& sizes,
    const std::vector<ScalarType>& dtypes);
at::Tensor clamp_backward(
    const at::Tensor& grad,
    const at::Tensor& self,
    const optional<at::Scalar>& min,
    const optional<at::Scalar>& max);
at::Tensor clamp_backward(
    const at::Tensor& grad,
    const at::Tensor& self,
    const at::Tensor& min,
    const at::Tensor& max);
std::tuple<at::Tensor, at::Tensor> clamp_backward_min_max(
    const at::Tensor& grad,
    const at::Tensor& self,
    const at::Tensor& min,
    const at::Tensor& max,
    const std::array<bool, 2>&);
at::Tensor clamp_jvp(
    const Tensor& self_p,
    const Tensor& self_t,
    const Tensor& min_p,
    const Tensor& min_t,
    const Tensor& max_p,
    const Tensor& max_t);
at::IntArrayRef strides_or_error(
    const Tensor& input,
    c10::string_view const& input_name);
at::Tensor mm_mat1_backward(
    const Tensor& grad,
    const Tensor& mat2,
    at::IntArrayRef mat1_sizes,
    at::IntArrayRef mat1_strides,
    c10::Layout mat1_layout,
    const Scalar& alpha);
at::Tensor mm_mat2_backward(
    const at::Tensor& grad,
    const at::Tensor& mat1,
    at::IntArrayRef sizes,
    at::IntArrayRef strides,
    c10::Layout layout,
    const at::Scalar& alpha);
at::Tensor mm_mat1_sparse_backward(
    const at::Tensor& grad,
    const at::Tensor& mat1,
    const at::Tensor& mat2,
    const at::Scalar& alpha);
at::Tensor sparse_sparse_matmul_backward(
    const at::Tensor& grad,
    const at::Tensor& mat1,
    const at::Tensor& mat2,
    int64_t grad_order);
at::Tensor renorm_backward(
    const at::Tensor& grad,
    const at::Tensor& self,
    const at::Scalar& p,
    int64_t dim,
    const at::Scalar& maxnorm);
at::Tensor repeat_backward(
    at::Tensor grad,
    at::IntArrayRef repeats,
    at::IntArrayRef input_shape);
at::Tensor _fused_dropout_backward(
    at::Tensor grad,
    at::Tensor mask,
    double p1m);
at::Tensor infinitely_differentiable_native_dropout_backward(
    const at::Tensor& grad,
    const at::Tensor& mask,
    double scale);
at::Tensor native_dropout_double_backward(
    const at::Tensor& ggI,
    const at::Tensor& grad,
    const at::Tensor& mask,
    double scale);
at::Tensor evenly_distribute_backward(
    at::Tensor grad,
    const at::Tensor& input,
    const at::Tensor& value);
Tensor sgn_backward(const Tensor& x, const Tensor& gx, const Tensor& sgn);
at::Tensor var_backward(
    at::Tensor grad,
    const at::Tensor& self,
    at::OptionalIntArrayRef dim,
    c10::optional<int64_t> correction,
    bool keepdim);
at::Tensor var_jvp(
    const at::Tensor& self_t,
    const at::Tensor& self_p,
    const at::Tensor& result,
    at::OptionalIntArrayRef dim_opt,
    c10::optional<int64_t> correction_opt,
    bool keepdim);
at::Tensor std_backward(
    const at::Tensor& result,
    const at::Tensor& grad,
    const at::Tensor& self,
    at::OptionalIntArrayRef dim,
    c10::optional<int64_t> correction,
    bool keepdim);
Tensor mean_backward(
    const Tensor& grad,
    IntArrayRef shape,
    IntArrayRef dim,
    int64_t numel,
    bool keepdim);
Tensor var_mean_backward(
    const Tensor& gvar,
    const Tensor& gmean,
    const Tensor& self,
    at::OptionalIntArrayRef dim_opt,
    c10::optional<int64_t> correction_opt,
    bool keepdim);
Tensor std_mean_backward(
    const Tensor& gstd,
    const Tensor& gmean,
    const Tensor& self,
    const Tensor& std,
    at::OptionalIntArrayRef dim_opt,
    c10::optional<int64_t> correction_opt,
    bool keepdim);
at::Tensor masked_scatter_backward(
    const at::Tensor& grad,
    const at::Tensor& mask,
    at::IntArrayRef sizes);
at::Tensor cholesky_backward(
    const at::Tensor& grad,
    bool upper,
    const at::Tensor& L);
at::Tensor cholesky_jvp(
    const at::Tensor& input_tangent,
    const at::Tensor& L,
    bool upper);
at::Tensor cholesky_inverse_backward(
    at::Tensor grad,
    at::Tensor L,
    bool upper,
    at::Tensor inverse);
at::Tensor cholesky_inverse_jvp(
    const at::Tensor& F,
    const at::Tensor& dF,
    const at::Tensor& X,
    bool upper);
Tensor pinv_jvp(const Tensor& A, const Tensor& pinvA, const Tensor& dA);
Tensor pinv_backward(const Tensor& grad, const Tensor& pinvA, const Tensor& A);
at::Tensor split_with_sizes_backward(
    const std::vector<torch::autograd::Variable>& grads,
    IntArrayRef split_sizes,
    int64_t dim,
    IntArrayRef sizes,
    const at::TensorOptions& options);
at::Tensor split_backward(
    const std::vector<torch::autograd::Variable>& grads,
    int64_t split_size,
    int64_t dim,
    at::IntArrayRef sizes,
    const at::TensorOptions& options);
at::Tensor max_pool_double_backward(
    const at::Tensor& grad,
    const at::Tensor& indices,
    int dim);
at::Tensor glu_double_backward(
    const at::Tensor& grad,
    const at::Tensor& grad_output,
    const at::Tensor& input,
    int64_t dim);
at::Tensor glu_double_backward_grad_output(
    const at::Tensor& grad,
    const at::Tensor& input,
    int64_t dim);
at::Tensor infinitely_differentiable_silu_backward(
    const at::Tensor& grad_output,
    const at::Tensor& input);
at::Tensor infinitely_differentiable_mish_backward(
    const at::Tensor& grad_output,
    const at::Tensor& input);
Tensor infinitely_differentiable_logit_backward(
    const Tensor& grad,
    const Tensor& self,
    c10::optional<double> eps);
at::Tensor kl_div_double_backward_grad_output(
    const at::Tensor& grad,
    const at::Tensor& input,
    const at::Tensor& target,
    int64_t reduction,
    bool log_target);
Tensor binary_cross_entropy_target_backward(
    const Tensor& grad,
    const Tensor& self,
    const Tensor& target,
    const c10::optional<Tensor>& weight,
    int64_t reduction);
Tensor binary_cross_entropy_double_backward_target(
    const Tensor& grad,
    const Tensor& grad_output,
    const Tensor& self,
    const Tensor& target,
    const c10::optional<Tensor>& weight,
    int64_t reduction);
Tensor binary_cross_entropy_with_logits_backward(
    const Tensor& grad,
    const Tensor& input,
    const Tensor& target,
    const c10::optional<Tensor>& weight_opt,
    const c10::optional<Tensor>& pos_weight_opt,
    int64_t reduction);
at::Tensor binary_cross_entropy_with_logits_target_backward(
    const at::Tensor& grad_output,
    const at::Tensor& self,
    const at::Tensor& target,
    const c10::optional<at::Tensor>& weight,
    const c10::optional<at::Tensor>& pos_weight,
    int64_t reduction);
at::Tensor log_sigmoid_double_backward(
    const at::Tensor& grad,
    const at::Tensor& input);
at::Tensor softmax_double_backward(
    const at::Tensor& grad,
    const at::Tensor& grad_output,
    int dim,
    const at::Tensor& output);
at::Tensor binary_cross_entropy_double_backward(
    const at::Tensor& grad_output,
    const at::Tensor& grad,
    const at::Tensor& input,
    const at::Tensor& target,
    const c10::optional<at::Tensor>& weight,
    int64_t reduction);
at::Tensor binary_cross_entropy_double_backward_grad_output(
    const at::Tensor& grad,
    const at::Tensor& input,
    const at::Tensor& target,
    const c10::optional<at::Tensor>& weight,
    int64_t reduction);
at::Tensor smooth_l1_loss_double_backward(
    const at::Tensor& grad,
    const at::Tensor& input,
    const at::Tensor& target,
    int64_t reduction,
    double beta);
at::Tensor huber_loss_double_backward(
    const at::Tensor& grad,
    const at::Tensor& input,
    const at::Tensor& target,
    int64_t reduction,
    double delta);
at::Tensor huber_loss_double_backward_grad_output(
    const at::Tensor& grad,
    const at::Tensor& grad_output,
    const at::Tensor& input,
    const at::Tensor& target,
    int64_t reduction,
    double delta);
at::Tensor mse_loss_double_backward(
    const at::Tensor& grad,
    const at::Tensor& input,
    int64_t reduction);
at::Tensor soft_margin_loss_double_backward(
    const at::Tensor& grad,
    const at::Tensor& input,
    const at::Tensor& target,
    int64_t reduction);
at::Tensor soft_margin_loss_double_backward_grad_output(
    const at::Tensor& grad,
    const at::Tensor& grad_output,
    const at::Tensor& input,
    const at::Tensor& target,
    int64_t reduction);
at::Tensor softplus_double_backward(
    const at::Tensor& grad,
    const at::Tensor& input,
    const at::Scalar& beta,
    const at::Scalar& threshold);
at::Tensor logdet_backward(
    const at::Tensor& grad,
    const at::Tensor& self,
    const at::Tensor& logdet);
at::Tensor slogdet_backward(
    const at::Tensor& grad_logabsdet,
    const at::Tensor& self,
    const at::Tensor& signdet,
    const at::Tensor& logabsdet);
at::Tensor log1p_backward(const at::Tensor& grad, const at::Tensor& self);
at::Tensor sinc_backward(const at::Tensor& grad, const at::Tensor& self);
<<<<<<< HEAD
at::Tensor sparse_constructor_values_backward(const at::Tensor& sparse_grad_out, const at::Tensor& indices);
at::Tensor embedding_dense_double_backward(const at::Tensor & grad, const at::Tensor & indices, int64_t padding_idx);
at::Tensor index_backward(at::Tensor zeros_like_self, at::IOptTensorListRef indices, const at::Tensor& grad);
at::Tensor _cudnn_ctc_loss_backward(const at::Tensor& grad_out, const at::Tensor& loss, const at::Tensor& raw_grad, bool zero_infinity);
at::Tensor elu_double_backward(const Tensor& grad, const Tensor& grad_output, const Scalar& alpha, const Scalar& scale, const Scalar& input_scale, bool is_result, const Tensor& self_or_result);
=======
at::Tensor sparse_constructor_values_backward(
    const at::Tensor& sparse_grad_out,
    const at::Tensor& indices);
at::Tensor embedding_dense_double_backward(
    const at::Tensor& grad,
    const at::Tensor& indices,
    int64_t padding_idx);
at::Tensor index_backward(
    at::Tensor zeros_like_self,
    const torch::List<c10::optional<Tensor>>& indices,
    const at::Tensor& grad);
at::Tensor _cudnn_ctc_loss_backward(
    const at::Tensor& grad_out,
    const at::Tensor& loss,
    const at::Tensor& raw_grad,
    bool zero_infinity);
at::Tensor elu_double_backward(
    const Tensor& grad,
    const Tensor& grad_output,
    const Scalar& alpha,
    const Scalar& scale,
    const Scalar& input_scale,
    bool is_result,
    const Tensor& self_or_result);
>>>>>>> 71a21be7

Tensor svd_backward(
    const Tensor& gU,
    const Tensor& gS,
    const Tensor& gVh,
    const Tensor& U,
    const Tensor& S,
    const Tensor& Vh);

std::tuple<Tensor, Tensor, Tensor> linalg_svd_jvp(
    const Tensor& dA,
    const Tensor& U,
    const Tensor& S,
    const Tensor& Vh,
    const bool full_matrices);
Tensor slice_backward_wrapper(
    const at::Tensor& grad,
    const c10::IntArrayRef& input_sizes,
    int64_t dim,
    c10::optional<int64_t> start,
    c10::optional<int64_t> end,
    int64_t step);
std::tuple<Tensor, Tensor> linalg_eig_jvp(
    const Tensor& dA,
    const Tensor& L,
    const Tensor& V,
    const bool is_hermitian);
Tensor linalg_eig_backward(
    const Tensor& gL,
    const Tensor& gV,
    const Tensor& L,
    const Tensor& V,
    const bool is_hermitian,
    const bool symeig_eigenvectors = true);
Tensor linalg_lstsq_jvp(
    const Tensor& A,
    const Tensor& B,
    const Tensor& dA,
    const Tensor& dB);
std::tuple<Tensor, Tensor> triangular_solve_backward(
    const Tensor& grad_x,
    const Tensor& grad_m,
    const Tensor& b,
    const Tensor& a,
    const Tensor& x,
    const bool upper,
    const bool transpose,
    const bool unitriangular,
    std::array<bool, 2> output_mask);
Tensor triangular_solve_jvp(
    const Tensor& X,
    const Tensor& A,
    const Tensor& dA,
    const Tensor& dB,
    const bool upper,
    const bool transpose,
    const bool unitriangular);
Tensor linalg_solve_triangular_forward_AD(
    const Tensor& A_t,
    const Tensor& B_t,
    const Tensor& A,
    const Tensor& X,
    const bool upper,
    const bool left,
    const bool unitriangular);
std::tuple<Tensor, Tensor> linalg_solve_triangular_backward(
    const Tensor& grad,
    const Tensor& A,
    const Tensor& X,
    const bool upper,
    const bool left,
    const bool unitriangular,
    std::array<bool, 2> output_mask);
std::tuple<Tensor, Tensor, Tensor> _trilinear_backward(
    const Tensor& grad_out,
    const Tensor& i1,
    const Tensor& i2,
    const Tensor& i3,
    IntArrayRef expand1,
    IntArrayRef expand2,
    IntArrayRef expand3,
    IntArrayRef sumdim,
    std::array<bool, 3> grad_mask);
std::tuple<Tensor, Tensor> linalg_qr_jvp(
    const Tensor& dA,
    const Tensor& Q,
    const Tensor& R,
    const c10::string_view mode);
Tensor linalg_qr_backward(
    const Tensor& gQ,
    const Tensor& gR,
    const Tensor& Q,
    const Tensor& R,
    const c10::string_view mode);
Tensor eig_backward(
    const std::vector<torch::autograd::Variable>& grads,
    const Tensor& self,
    bool eigenvectors,
    const Tensor& lambda,
    const Tensor& v);
Tensor linalg_matrix_exp_differential(
    const Tensor& self,
    const Tensor& grad,
    bool adjoint);
std::tuple<Tensor, Tensor, Tensor> batchnorm_double_backward(
    const Tensor& input,
    const c10::optional<Tensor>& gamma,
    const Tensor& ggI,
    const Tensor& ggG,
    const Tensor& ggB,
    const Tensor& gO,
    const c10::optional<Tensor>& running_mean,
    const c10::optional<Tensor>& running_var,
    bool training,
    double eps,
    const c10::optional<Tensor>& save_mean,
    const c10::optional<Tensor>& save_invstd,
    std::array<bool, 3> output_mask);
std::tuple<Tensor, Tensor> _euclidean_dist_backward(
    const Tensor& grad,
    const Tensor& x1,
    const Tensor& x2,
    const Tensor& res);
Tensor kl_div_target_backward(
    Tensor grad_output,
    Tensor self,
    Tensor target,
    int64_t reduction,
    bool log_target);
Tensor fft_backward(
    const Tensor& self,
    const Tensor& grad,
    int64_t signal_ndim,
    bool complex_input,
    bool complex_output,
    bool inverse,
    IntArrayRef checked_signal_sizes,
    int64_t normalization,
    bool onesided,
    IntArrayRef output_sizes);
Tensor fft_r2c_backward(
    const Tensor& grad,
    IntArrayRef dim,
    int64_t normalization,
    bool onesided,
    int64_t last_dim_size);
Tensor fft_c2r_backward(
    const Tensor& grad,
    IntArrayRef dim,
    int64_t normalization);
Tensor constant_pad_nd_backward(const Tensor& grad, IntArrayRef pad);
std::tuple<Tensor, Tensor> cholesky_solve_backward(
    const Tensor& grad_x,
    const Tensor& self,
    const Tensor& input2,
    const Tensor& result,
    const bool upper);
Tensor cholesky_solve_jvp(
    const Tensor& X,
    const Tensor& U,
    const Tensor& dU,
    const Tensor& dB,
    const bool upper);
std::tuple<Tensor, Tensor, Tensor>
infinitely_differentiable_native_group_norm_backward(
    const Tensor& dY,
    const Tensor& dmean,
    const Tensor& drstd,
    const Tensor& X,
    const Tensor& mean,
    const Tensor& rstd,
    const c10::optional<Tensor>& gamma,
    int64_t N,
    int64_t C,
    int64_t HxW,
    int64_t group,
    double eps,
    std::array<bool, 3> grad_input_mask);
Tensor prelu_jvp(
    const Tensor& x,
    const Tensor& dx,
    const Tensor& w,
    const Tensor& dw);
std::tuple<Tensor, Tensor, Tensor> prelu_double_backward(
    const Tensor& grad_grad_input,
    const Tensor& grad_grad_weight,
    const Tensor& grad_out,
    const Tensor& input_,
    const Tensor& weight_);
Tensor prelu_backward_self_jvp(
    const Tensor& x,
    const Tensor& w,
    const Tensor& dw,
    const Tensor& g,
    const Tensor& dg);
Tensor prelu_backward_weight_jvp(
    const Tensor& w,
    const Tensor& x,
    const Tensor& dx,
    const Tensor& g,
    const Tensor& dg);
Tensor gelu_double_backward(
    const Tensor& ggI,
    const Tensor& gO,
    const Tensor& input,
    c10::string_view approximate);
Tensor as_strided_backward(
    Tensor grad,
    TensorGeometry input_geometry,
    IntArrayRef sizes,
    IntArrayRef strides,
    optional<int64_t> storage_offset_);
Tensor as_strided_scatter_backward(
    Tensor grad,
    TensorGeometry input_geometry,
    TensorGeometry src_geometry,
    IntArrayRef sizes,
    IntArrayRef strides,
    optional<int64_t> storage_offset);
std::tuple<Tensor, Tensor> atan2_backward(
    const Tensor& grad,
    const Tensor& self,
    const Tensor& other,
    std::array<bool, 2> output_mask);
Tensor amaxamin_jvp(
    const Tensor& x,
    const Tensor& dx,
    const Tensor& result,
    IntArrayRef dim,
    bool keepdim);
std::tuple<Tensor, Tensor, Tensor> layer_norm_double_backward(
    const Tensor& input,
    const c10::optional<Tensor>& gamma,
    const Tensor& ggI,
    const Tensor& ggG,
    const Tensor& ggB,
    const Tensor& gO,
    const Tensor& save_mean,
    const Tensor& save_invstd,
    IntArrayRef normalized_shape,
    std::array<bool, 3> output_mask);

std::tuple<Tensor, Tensor> householder_product_backward(
    const Tensor& grad,
    const Tensor& result,
    const Tensor& input,
    const Tensor& tau);
Tensor householder_product_jvp(
    const Tensor& dV,
    const Tensor& dtau,
    const Tensor& prod,
    const Tensor& V,
    const Tensor& tau);
std::tuple<Tensor, Tensor> polar_backward(
    const Tensor& grad,
    const Tensor& result);
Tensor i1_backward(
    const Tensor& grad,
    const Tensor& self,
    const Tensor& result);
Tensor i1e_backward(
    const Tensor& grad,
    const Tensor& self,
    const Tensor& result);
Tensor linalg_lu_solve_LU(
    const Tensor& grad,
    const Tensor& LU,
    const Tensor& pivots,
    const Tensor& X,
    const bool left,
    const bool adjoint);
Tensor linalg_lu_solve_jvp(
    const Tensor& X,
    const Tensor& LU,
    const Tensor& pivots,
    const Tensor& dLU,
    const Tensor& dB,
    const bool left,
    const bool adjoint);
std::tuple<Tensor, Tensor> linalg_solve_backward(
    const Tensor& gX,
    const Tensor& X,
    const Tensor& A,
    const Tensor& LU,
    const Tensor& pivots,
    const bool left,
    const bool B_requires_grad);
Tensor linalg_solve_jvp(
    const Tensor& dA,
    const Tensor& dB,
    const Tensor& X,
    const Tensor& LU,
    const Tensor& pivots,
    const bool left,
    const bool use_A_T);
Tensor lu_unpack_backward(
    const Tensor& L_grad,
    const Tensor& U_grad,
    const int64_t m,
    const int64_t n);

Tensor linalg_det_backward(
    const Tensor& grad,
    const Tensor& det,
    const Tensor& A,
    const Tensor& LU,
    const Tensor& pivots);
std::tuple<Tensor, Tensor> linalg_lstsq_backward(
    const Tensor& grad,
    const Tensor& A,
    const Tensor& B,
    const c10::optional<double> rcond,
    const c10::optional<c10::string_view> driver,
    const std::array<bool, 2>& grad_input_mask);

Tensor linalg_lu_backward(
    const Tensor& L_grad,
    const Tensor& U_grad,
    const Tensor& P,
    const Tensor& L,
    const Tensor& U,
    const bool pivot);

std::tuple<Tensor, Tensor> linalg_lu_jvp(
    const Tensor& dA,
    const Tensor& P,
    const Tensor& L,
    const Tensor& U,
    const bool pivot);

Tensor lu_factor_ex_backward(
    const Tensor& grad,
    const Tensor& LU,
    const Tensor& pivs,
    const bool pivot);
Tensor lu_factor_ex_jvp(
    const Tensor& dX,
    const Tensor& LU,
    const Tensor& pivs,
    const bool pivot);

Tensor batch_norm_jvp(
    const Tensor& input_p,
    const Tensor& input_t,
    const Tensor& weight_p,
    const Tensor& weight_t,
    const Tensor& bias_p,
    const Tensor& bias_t,
    const c10::optional<Tensor>& running_mean,
    const c10::optional<Tensor>& running_var,
    const Tensor& saved_mean,
    const Tensor& saved_invstd,
    bool train,
    double eps);

Tensor layer_norm_jvp(
    const Tensor& input_p,
    const Tensor& input_t,
    const Tensor& weight_p,
    const Tensor& weight_t,
    const Tensor& bias_p,
    const Tensor& bias_t,
    const Tensor& saved_mean,
    const Tensor& saved_invstd,
    IntArrayRef normalized_shape);

Tensor group_norm_jvp(
    const Tensor& input_p,
    const Tensor& input_t,
    const Tensor& weight_p,
    const Tensor& weight_t,
    const Tensor& bias_p,
    const Tensor& bias_t,
    const Tensor& saved_mean,
    const Tensor& saved_invstd,
    int64_t groups);
Tensor group_norm_mean_jvp(
    const Tensor& input_t,
    const Tensor& mean_p,
    int64_t groups);
Tensor group_norm_invstd_jvp(
    const Tensor& input_p,
    const Tensor& input_t,
    const Tensor& mean_p,
    const Tensor& invstd_p,
    int64_t groups);

Tensor convolution_jvp(
    const Tensor& input_p,
    const Tensor& input_t,
    const Tensor& weight_p,
    const Tensor& weight_t,
    const Tensor& bias_p,
    const Tensor& bias_t,
    IntArrayRef stride,
    IntArrayRef padding,
    IntArrayRef dilation,
    bool transposed,
    IntArrayRef output_padding,
    int64_t groups);

Tensor _convolution_jvp(
    const Tensor& input_p,
    const Tensor& input_t,
    const Tensor& weight_p,
    const Tensor& weight_t,
    const Tensor& bias_p,
    const Tensor& bias_t,
    IntArrayRef stride,
    IntArrayRef padding,
    IntArrayRef dilation,
    bool transposed,
    IntArrayRef output_padding,
    int64_t groups,
    bool benchmark,
    bool deterministic,
    bool cudnn_enabled,
    bool allow_tf32);

Tensor convolution_backward_jvp_grad_bias(
    const Tensor& grad_out_t,
    const Tensor& grad_bias);

Tensor cat_jvp(at::ITensorListRef tensors, int64_t dim);
Tensor block_diag_jvp(at::TensorList tensors);
Tensor stack_jvp(at::TensorList tensors, int64_t dim);
Tensor cumprod_jvp(Tensor self_t, Tensor self_p, Tensor result, int dim);
Tensor gather_with_keepdimed_indices(
    const Tensor& input,
    int64_t dim,
    const Tensor& indices,
    bool keepdim);
Tensor evenly_read_jvp(
    const Tensor& fw_grad,
    const Tensor& input,
    const Tensor& value);
Tensor warn_backwards(const Tensor& grad_output);

std::tuple<Tensor, Tensor> _cudnn_convolution_backward(
    const at::Tensor& self,
    const at::Tensor& grad_output,
    const at::Tensor& weight,
    at::IntArrayRef padding,
    at::IntArrayRef output_padding,
    at::IntArrayRef stride,
    at::IntArrayRef dilation,
    bool transposed,
    int64_t groups,
    ::std::array<bool, 2> output_mask);

std::tuple<Tensor, Tensor> scatter_reduce_backward(
    const Tensor& grad,
    const Tensor& self,
    int dim,
    const Tensor& index,
    const Tensor& src,
    c10::string_view reduce,
    bool include_self,
    const Tensor& result);

Tensor _to_copy_backward(
    const Tensor& grad,
    const c10::TensorOptions& self_options);

std::tuple<Tensor, Tensor> index_reduce_backward(
    const Tensor& grad,
    const Tensor& self,
    int dim,
    const Tensor& index,
    const Tensor& source,
    c10::string_view reduce,
    bool include_self,
    const Tensor& result);

} // namespace details
} // namespace generated
} // namespace autograd
} // namespace torch<|MERGE_RESOLUTION|>--- conflicted
+++ resolved
@@ -506,13 +506,6 @@
     const at::Tensor& logabsdet);
 at::Tensor log1p_backward(const at::Tensor& grad, const at::Tensor& self);
 at::Tensor sinc_backward(const at::Tensor& grad, const at::Tensor& self);
-<<<<<<< HEAD
-at::Tensor sparse_constructor_values_backward(const at::Tensor& sparse_grad_out, const at::Tensor& indices);
-at::Tensor embedding_dense_double_backward(const at::Tensor & grad, const at::Tensor & indices, int64_t padding_idx);
-at::Tensor index_backward(at::Tensor zeros_like_self, at::IOptTensorListRef indices, const at::Tensor& grad);
-at::Tensor _cudnn_ctc_loss_backward(const at::Tensor& grad_out, const at::Tensor& loss, const at::Tensor& raw_grad, bool zero_infinity);
-at::Tensor elu_double_backward(const Tensor& grad, const Tensor& grad_output, const Scalar& alpha, const Scalar& scale, const Scalar& input_scale, bool is_result, const Tensor& self_or_result);
-=======
 at::Tensor sparse_constructor_values_backward(
     const at::Tensor& sparse_grad_out,
     const at::Tensor& indices);
@@ -522,7 +515,7 @@
     int64_t padding_idx);
 at::Tensor index_backward(
     at::Tensor zeros_like_self,
-    const torch::List<c10::optional<Tensor>>& indices,
+    at::IOptTensorListRef indices,
     const at::Tensor& grad);
 at::Tensor _cudnn_ctc_loss_backward(
     const at::Tensor& grad_out,
@@ -537,7 +530,6 @@
     const Scalar& input_scale,
     bool is_result,
     const Tensor& self_or_result);
->>>>>>> 71a21be7
 
 Tensor svd_backward(
     const Tensor& gU,
